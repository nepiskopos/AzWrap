import os
import regex as re
import json
from dotenv import load_dotenv
load_dotenv()

from collections import defaultdict
from enum import Enum
from time import time 
from typing import Any, Callable, List, Dict, Optional, Tuple, Union, ClassVar

from azure.identity import ClientSecretCredential, DefaultAzureCredential
from azure.core.credentials import AccessToken, TokenCredential
from azure.mgmt.resource import SubscriptionClient, ResourceManagementClient
from azure.mgmt.storage import StorageManagementClient
import azure.mgmt.storage.models as azstm
from azure.mgmt.storage.models import StorageAccount
import azure.mgmt.resource.subscriptions.models as azsbm
from azure.mgmt.search import SearchManagementClient
import azure.mgmt.search.models as azsrm
import azure.search.documents as azsd
from azure.search.documents.models import VectorizedQuery, VectorizableTextQuery, QueryType
from tenacity import retry, stop_after_attempt, wait_random_exponential
class Identity:
    """Azure Identity for authentication.

    Two authentication methods are supported, both implementing TokenCredential:
    1. Default authentication (when no arguments provided):
       - Uses DefaultAzureCredential for automatic authentication
    2. Service Principal authentication (when any argument provided):
       - Requires all three: tenant_id, client_id, client_secret
       - Uses ClientSecretCredential
    """

    credential: TokenCredential
    tenant_id: Optional[str] = None
    client_id: Optional[str] = None
    client_secret: Optional[str] = None

    subscription_client: SubscriptionClient

    def __init__(self, tenant_id: Optional[str] = None, client_id: Optional[str] = None, client_secret: Optional[str] = None):
        # Use DefaultAzureCredential when all parameters are None
        if tenant_id is None and client_id is None and client_secret is None:
            self.credential = DefaultAzureCredential()
        else:
            # Require all parameters for ClientSecretCredential
            if not all([tenant_id, client_id, client_secret]):
                raise ValueError("For client credential auth, all three parameters (tenant_id, client_id, client_secret) are required")

            self.tenant_id = tenant_id
            self.client_id = client_id
            self.client_secret = client_secret
            self.credential = ClientSecretCredential(tenant_id=tenant_id, client_id=client_id, client_secret=client_secret)

        # Validate credentials
        token:AccessToken = self.credential.get_token("https://management.azure.com/.default")
        if token is None:
            raise ValueError("Failed to get token. Check your credentials.")
        self.subscription_client = SubscriptionClient(self.credential)
    
    def get_credential(self) -> TokenCredential:
        return self.credential
    
    def get_subscriptions(self) -> List[azsbm.Subscription]:
        subscriptions = list(self.subscription_client.subscriptions.list())
        return subscriptions 
    
    def get_subscription(self, subscription_id: str) -> "Subscription":
        for sub in self.get_subscriptions():
            if sub.subscription_id == subscription_id:
                return Subscription(self, sub, sub.subscription_id)
        raise ValueError(f"Subscription with ID {subscription_id} not found.")

from azure.mgmt.cognitiveservices import CognitiveServicesManagementClient

class Subscription:

    identity: Identity
    subscription: azsbm.Subscription
    subscription_id: str

    resource_client: ResourceManagementClient
    storage_client: StorageManagementClient

    def __init__(self, identity: Identity, 
                 subscription: azsbm.Subscription, subscription_id: str):
        self.identity = identity
        self.subscription = subscription
        self.subscription_id = subscription_id
        self.resource_client = ResourceManagementClient(self.identity.get_credential(), self.subscription_id)
        self.storage_client = StorageManagementClient(self.identity.get_credential(), self.subscription_id)

    def get_resource_group(self, group_name: str) -> "ResourceGroup":
        groups = self.resource_client.resource_groups.list()
        for group in groups:
            if group.name.lower() == group_name.lower():
                return ResourceGroup(self, group)
        raise ValueError(f"Resource group with name {group_name} not found.")
    
    def create_resource_group(self, group_name: str, location: str) -> "ResourceGroup":
        result = self.resource_client.resource_groups.create_or_update(
            group_name,
            {"location": location}
        )
        if result is not None:
            return ResourceGroup(self, result)
        raise ValueError(f"Failed to create resource group with name {group_name}.")
    
    def get_search_services(self) -> List[azsrm.SearchService]:
        search_mgmt_client = SearchManagementClient(self.identity.get_credential(), self.subscription_id)
        services = list(search_mgmt_client.services.list_by_subscription())
        return services 
    
    def get_search_service(self, service_name: str) -> "SearchService":
        services = self.get_search_services()
        for service in services:
            if service.name == service_name:
                resource_group_name = service.id.split("/")[4] 
                resource_group = self.get_resource_group(resource_group_name)
                return SearchService(self, resource_group, service)
        raise ValueError(f"Search service with name {service_name} not found.")
    
    def get_storage_management_client(self) -> StorageManagementClient:
        if self.storage_client is None:
            self.storage_client = StorageManagementClient(self.identity.get_credential(), self.subscription_id) 
        return self.storage_client
    
    def get_storage_accounts(self) -> List[azstm.StorageAccount]:
        accounts = list(self.storage_client.storage_accounts.list())
        return accounts
    
    def get_cognitive_client(self) -> CognitiveServicesManagementClient: 
        cognitive_client: CognitiveServicesManagementClient 
        cognitive_client = CognitiveServicesManagementClient(
            credential=self.identity.get_credential(), 
            subscription_id=self.subscription_id
        )
        return cognitive_client
                
import azure.mgmt.resource.resources.models as azrm
import azure.mgmt.cognitiveservices.models as azcsm
class ResourceGroup:
    azure_resource_group: azrm.ResourceGroup
    subscription: Subscription

    def __init__(self, subscription: Subscription, azure_resource_group: azrm.ResourceGroup):
        self.subscription = subscription
        self.azure_resource_group = azure_resource_group

    def get_name(self) -> str:
        return self.azure_resource_group.name

    def get_resources(self) -> List[azrm.GenericResource]:
        resources = self.subscription.resource_client.resources.list_by_resource_group(self.azure_resource_group.name)
        return resources
    
    def get_storage_management_client(self) -> StorageManagementClient:
        return self.subscription.get_storage_management_client()
    
    def create_search_service(self, name: str, location: str) -> "SearchService":
        search_mgmt_client = SearchManagementClient(self.subscription.identity.get_credential(), 
                                                    self.subscription.subscription_id)
        # Define the search service
        search_service: Dict[str, Any] = {
            "location": location,
            "sku": {
                "name": "basic"  # Options: free, basic, standard, standard2, standard3, storage_optimized_l1, storage_optimized_l2
            }
        }
        operation = search_mgmt_client.services.begin_create_or_update(
            resource_group_name=self.azure_resource_group.name,
            search_service_name=name,
            service=search_service
        )
        search_service = operation.result()
        return SearchService(self, search_service)
    
    def get_storage_account(self, account_name: str) -> Optional["StorageAccount"]:
        storage_client = self.subscription.get_storage_management_client()
        try:
            account = storage_client.storage_accounts.get_properties(resource_group_name = self.azure_resource_group.name, account_name = account_name)
        except Exception as e:
            print(f"Error at ResourceGroup.get_storage_account({account_name = }): {str(e)}")
            raise e
        if account is None:
            raise ValueError(f"Storage account with name {account_name} not found.")
        return StorageAccount(self, account)

    def create_storage_account(self, account_name: str, location: str) -> "StorageAccount":
        storage_client = self.subscription.get_storage_management_client()
        params = azstm.StorageAccountCreateParameters(
            sku=azstm.Sku(name="Standard_LRS"), 
            kind=azstm.Kind.STORAGE_V2, 
            location=location
        )
        result = storage_client.storage_accounts.begin_create(resource_group_name=self.azure_resource_group.name, 
                                                              account_name=account_name, 
                                                              parameters=params)
        account = result.result()
        return StorageAccount(self, account)

    def get_ai_service(self, service_name:str) -> Optional["AIService"]:
        cognitive_client = self.subscription.get_cognitive_client()
        cognitive_accounts = cognitive_client.accounts.list_by_resource_group(self.azure_resource_group.name)

        accounts: List[azcsm.Account] = [account for account in cognitive_accounts]
        openai_services_names: List[str] = [account.name for account in accounts]

        for account in accounts :
            if account.kind.lower() == "openai" and account.name.lower() == service_name.lower() :
                return AIService(self, cognitive_client=cognitive_client, azure_Account=account)
        return None

        
from azure.storage.blob import BlobServiceClient, ContainerProperties, ContainerClient, BlobProperties
class StorageAccount: 
    storage_account: azstm.StorageAccount
    resource_group: ResourceGroup

    storage_key: str
    connection_string_description: str

    def __init__(self, resource_group: ResourceGroup, storage_account: azstm.StorageAccount):
        self.resource_group = resource_group
        self.storage_account = storage_account
        client = resource_group.get_storage_management_client()
        keys = client.storage_accounts.list_keys(resource_group_name=resource_group.get_name(), 
                                                 account_name=storage_account.name)
        self.storage_key = keys.keys[0].value
        self.connection_string_description = f"DefaultEndpointsProtocol=https;AccountName={storage_account.name};AccountKey={self.storage_key};EndpointSuffix=core.windows.net"
    
    def get_name(self) -> str:
        return self.storage_account.name
    
    def get_blob_service_client(self) -> BlobServiceClient:
        return BlobServiceClient.from_connection_string(self.connection_string_description) 
    
    def get_container_client(self, container_name: str) -> ContainerClient:
        client = self.get_blob_service_client()
        container_client = client.get_container_client(container_name)
        return container_client

    def get_containers(self) -> List[ContainerProperties]:
        client = self.get_blob_service_client()
        containers = client.list_containers()
        return [container for container in containers]

    def get_container(self, container_name:str) -> "Container":
        client = self.get_blob_service_client()
        container = client.get_container_client(container_name)
        if container is None:
            raise ValueError(f"Container with name {container_name} not found.")
        return Container(self, container)
    

class BlobType(Enum):
    """
    Enumeration of common MIME types for blobs in Azure Storage
    """
    # Text formats
    TEXT_PLAIN = "text/plain"
    TEXT_CSV = "text/csv"
    TEXT_HTML = "text/html"
    TEXT_CSS = "text/css"
    TEXT_JAVASCRIPT = "text/javascript"
    TEXT_XML = "text/xml"
    TEXT_MARKDOWN = "text/markdown"
    
    # Application formats
    APP_JSON = "application/json"
    APP_XML = "application/xml"
    APP_PDF = "application/pdf"
    APP_ZIP = "application/zip"
    APP_GZIP = "application/gzip"
    APP_OCTET_STREAM = "application/octet-stream"
    
    # Microsoft Office formats
    MS_WORD = "application/vnd.openxmlformats-officedocument.wordprocessingml.document"
    MS_EXCEL = "application/vnd.openxmlformats-officedocument.spreadsheetml.sheet"
    MS_POWERPOINT = "application/vnd.openxmlformats-officedocument.presentationml.presentation"
    
    # Image formats
    IMAGE_JPEG = "image/jpeg"
    IMAGE_PNG = "image/png"
    IMAGE_GIF = "image/gif"
    IMAGE_SVG = "image/svg+xml"
    IMAGE_WEBP = "image/webp"
    IMAGE_TIFF = "image/tiff"
    
    # Audio formats
    AUDIO_MP3 = "audio/mpeg"
    AUDIO_WAV = "audio/wav"
    AUDIO_OGG = "audio/ogg"
    
    # Video formats
    VIDEO_MP4 = "video/mp4"
    VIDEO_WEBM = "video/webm"
    VIDEO_OGG = "video/ogg"
    
    

    # Common file extensions to MIME type mapping
    @classmethod
    def from_extension(cls, extension: str) -> Optional["BlobType"]:
        """
        Get MIME type from file extension
        
        Args:
            extension: The file extension (with or without leading dot)
        
        Returns:
            BlobType enum value or None if unknown extension
        """
        if not extension.startswith('.'):
            extension = '.' + extension
            
        extension = extension.lower()
        
        ext_map = {
            '.txt': cls.TEXT_PLAIN,
            '.csv': cls.TEXT_CSV,
            '.html': cls.TEXT_HTML,
            '.htm': cls.TEXT_HTML,
            '.css': cls.TEXT_CSS,
            '.js': cls.TEXT_JAVASCRIPT,
            '.xml': cls.TEXT_XML,
            '.md': cls.TEXT_MARKDOWN,
            '.json': cls.APP_JSON,
            '.pdf': cls.APP_PDF,
            '.zip': cls.APP_ZIP,
            '.gz': cls.APP_GZIP,
            '.docx': cls.MS_WORD,
            '.xlsx': cls.MS_EXCEL,
            '.pptx': cls.MS_POWERPOINT,
            '.jpg': cls.IMAGE_JPEG,
            '.jpeg': cls.IMAGE_JPEG,
            '.png': cls.IMAGE_PNG,
            '.gif': cls.IMAGE_GIF,
            '.svg': cls.IMAGE_SVG,
            '.webp': cls.IMAGE_WEBP,
            '.tif': cls.IMAGE_TIFF,
            '.tiff': cls.IMAGE_TIFF,
            '.mp3': cls.AUDIO_MP3,
            '.wav': cls.AUDIO_WAV,
            '.ogg': cls.AUDIO_OGG,
            '.mp4': cls.VIDEO_MP4,
            '.webm': cls.VIDEO_WEBM,
            '.bin': cls.APP_OCTET_STREAM
        }
        
        return ext_map.get(extension)
        
    @classmethod
    def from_mime_type(cls, mime_type: str) -> Optional["BlobType"]:
        """
        Get BlobType from MIME type string
        
        Args:
            mime_type: The MIME type string (e.g., 'text/plain', 'application/pdf')
        
        Returns:
            BlobType enum value or None if unknown MIME type
        """
        if not mime_type:
            return None
            
        mime_type = mime_type.lower()
        
        # Try to find a direct match with enum values
        for blob_type in cls:
            if blob_type.value.lower() == mime_type:
                return blob_type
                
        # Handle special cases and aliases
        mime_map = {
            # Text types with charset parameters
            'text/plain; charset=utf-8': cls.TEXT_PLAIN,
            'text/csv; charset=utf-8': cls.TEXT_CSV,
            'text/html; charset=utf-8': cls.TEXT_HTML,
            
            # Common aliases
            'application/javascript': cls.TEXT_JAVASCRIPT,
            'application/xhtml+xml': cls.TEXT_HTML,
            'text/xml; charset=utf-8': cls.TEXT_XML,
            'application/text': cls.TEXT_PLAIN,
            'text': cls.TEXT_PLAIN,
            
            # Office document types (both with and without parameters)
            'application/msword': cls.MS_WORD,
            'application/vnd.ms-word': cls.MS_WORD,
            'application/vnd.ms-excel': cls.MS_EXCEL,
            'application/excel': cls.MS_EXCEL,
            'application/vnd.ms-powerpoint': cls.MS_POWERPOINT,
            'application/powerpoint': cls.MS_POWERPOINT,
            
            # Image types
            'image/jpg': cls.IMAGE_JPEG,  # Common misspelling
            
            # Document types
            'application/x-pdf': cls.APP_PDF,
            
            # Archives
            'application/x-zip-compressed': cls.APP_ZIP,
            'application/x-gzip': cls.APP_GZIP
        }
        
        # Check the map for exact matches
        if mime_type in mime_map:
            return mime_map[mime_type]
            
        # Try to match just the main part before any parameters
        base_mime = mime_type.split(';')[0].strip()
        for blob_type in cls:
            if blob_type.value.lower() == base_mime:
                return blob_type
                
        # No match found
        return None

class Container:
    container_client: ContainerClient
    storage_account: StorageAccount
    # Reference to the BlobType enum for easier access
    BlobType: ClassVar[Enum] = BlobType

    def __init__(self, storage_account: StorageAccount, container_client: ContainerClient):
        self.storage_account = storage_account
        self.container_client = container_client

    def get_blob_names(self) -> List[str]:
        blobs = self.container_client.list_blob_names()
        return [blob for blob in blobs]
    
    def get_blobs(self) -> List[BlobProperties]:
        blobs = self.container_client.list_blobs()
        return [blob for blob in blobs]
        
    def get_blob_content(self, blob_name: str) -> bytes:
        """
        Get the content of a specific blob using its BlobProperties
        
        Args:
            blob_properties: BlobProperties object for the blob to retrieve
            
        Returns:
            bytes: The content of the blob
            
        Raises:
            ValueError: If the blob cannot be found or accessed
        """
        try:
            # Get the blob client for the specific blob
            blob_client = self.container_client.get_blob_client(blob_name)
            
            # Download the blob content
            download_stream = blob_client.download_blob()
            content = download_stream.readall()
            
            return content
        except Exception as e:
            raise ValueError(f"Error retrieving content for {blob_name = }: {str(e)}")
    
    def get_blob_content_by_properties(self, blob_properties: BlobProperties) -> bytes:
        """
        Get the content of a specific blob using its BlobProperties
        
        Args:
            blob_properties: BlobProperties object for the blob to retrieve
            
        Returns:
            bytes: The content of the blob
            
        Raises:
            ValueError: If the blob cannot be found or accessed
        """
        return self.get_blob_content(blob_properties.name)
    
        
    def get_docx_content(self, blob_name: str) -> str:
        """
        Get the content of a Word DOCX file as text
        
        Args:
            blob_name: Name of the blob to retrieve
            
        Returns:
            str: The text content extracted from the DOCX file
            
        Raises:
            ValueError: If the blob cannot be found, accessed, or is not a valid DOCX file
            ImportError: If the required docx package is not installed
        """
        try:
            # Import docx library for processing Word documents
            try:
                import docx
            except ImportError:
                raise ImportError("The python-docx package is required to read DOCX files. Install it with 'pip install python-docx'")
            
            # Get the blob content as bytes
            content_bytes = self.get_blob_content(blob_name)
            
            # Create a file-like object from the bytes
            from io import BytesIO
            docx_file = BytesIO(content_bytes)
            
            # Load the document
            document = docx.Document(docx_file)
            
            # Extract text from all paragraphs
            paragraphs = [para.text for para in document.paragraphs]
            
            # Join paragraphs with newlines
            text_content = '\n'.join(paragraphs)
            
            return text_content
        except ImportError as e:
            raise e
        except Exception as e:
            raise ValueError(f"Error extracting text from DOCX blob {blob_name}: {str(e)}")
        
    def delete_blob(self, blob_name: str) -> bool:
        """
        Delete a blob from the container by its name
        
        Args:
            blob_name: Name of the blob to delete
            
        Returns:
            bool: True if the blob was successfully deleted, False otherwise
            
        Raises:
            ValueError: If there's an error deleting the blob
        """
        try:
            # Get the blob client for the specific blob
            blob_client = self.container_client.get_blob_client(blob_name)
            
            # Delete the blob
            blob_client.delete_blob()
            
            return True
        except Exception as e:
            raise ValueError(f"Error deleting blob {blob_name}: {str(e)}")
            
    def find_blobs_by_filename(self, filename: str, case_sensitive: bool = False) -> List[BlobProperties]:
        """
        Find all blobs that match a particular filename, regardless of path
        
        Args:
            filename: The filename to search for (without path)
            case_sensitive: Whether the search should be case-sensitive
            
        Returns:
            List[BlobProperties]: List of BlobProperties objects for matching blobs
            
        Examples:
            # Find all files named 'data.csv' in any folder
            data_files = container.find_blobs_by_filename('data.csv')
            
            # Find all JSON files
            json_files = container.find_blobs_by_filename('.json', case_sensitive=False)
        """
        try:
            # Get all blobs in the container
            all_blobs = self.container_client.list_blobs()
            
            # Filter blobs by filename
            matching_blobs = []
            
            for blob in all_blobs:
                # Extract just the filename part (after the last '/')
                blob_full_name = blob.name
                blob_filename = blob_full_name.split('/')[-1]
                
                # Check if the filename matches
                if case_sensitive:
                    if filename in blob_filename:
                        matching_blobs.append(blob)
                else:
                    if filename.lower() in blob_filename.lower():
                        matching_blobs.append(blob)
            
            return matching_blobs
        except Exception as e:
            raise ValueError(f"Error searching for blobs with filename '{filename}': {str(e)}")
                       
    def get_blob_type_from_properties(self, properties: BlobProperties) -> Optional["BlobType"]:
        """
        Detect the MIME type of a blob based on its properties
        
        Args:
            properties: BlobProperties object to analyze
            
        Returns:
            BlobType: The detected MIME type or None if cannot be determined
        """
        # First try from content type
        if properties and properties.content_settings and properties.content_settings.content_type:
            content_type = properties.content_settings.content_type
            blob_type = BlobType.from_mime_type(content_type)
            if blob_type:
                return blob_type
                
        # Fall back to extension-based detection using the blob name
        if properties and properties.name and '.' in properties.name:
            extension = properties.name.split('.')[-1]
            return BlobType.from_extension(extension)
            
        return None
            
    def get_blob_type(self, blob_name: str) -> Optional["BlobType"]:
        """
        Detect the MIME type of a blob based on its content type and/or extension
        
        Args:
            blob_name: Name of the blob to analyze
            
        Returns:
            BlobType: The detected MIME type or None if cannot be determined
        """
        try:
            # First try to get the content type from blob properties
            blob_client = self.container_client.get_blob_client(blob_name)
            properties = blob_client.get_blob_properties()
            return self.get_blob_type_from_properties(properties)
        except Exception:
            # If we can't get properties, fall back to extension-based detection
            pass
            
        # Fall back to extension-based detection
        if '.' not in blob_name:
            return None
            
        extension = blob_name.split('.')[-1]
        return BlobType.from_extension(extension)
        
    def process_blob_by_type(self, blob_name: str) -> Any:
        """
        Process a blob based on its detected type
        
        Args:
            blob_name: Name of the blob to process
            
        Returns:
            The processed content in the appropriate format for the detected type
            
        Raises:
            ValueError: If the blob cannot be processed
            ImportError: If a required package is not installed
        """
        blob_type = self.get_blob_type(blob_name)
        
        if blob_type is None:
            # Default to binary content if type cannot be determined
            return self.get_blob_content(blob_name)
            
        # Process based on MIME type
        try:
            if blob_type in [BlobType.TEXT_PLAIN, BlobType.TEXT_CSV, BlobType.TEXT_HTML, 
                            BlobType.TEXT_CSS, BlobType.TEXT_JAVASCRIPT, BlobType.TEXT_XML, 
                            BlobType.TEXT_MARKDOWN, BlobType.APP_JSON, BlobType.APP_XML]:
                # Text-based formats
                return self.get_text_content(blob_name)
                
            elif blob_type == BlobType.MS_WORD:
                # Word documents
                return self.get_docx_content(blob_name)
                
            elif blob_type == BlobType.APP_PDF:
                # PDF documents
                try:
                    import PyPDF2
                    content_bytes = self.get_blob_content(blob_name)
                    from io import BytesIO
                    pdf_file = BytesIO(content_bytes)
                    pdf_reader = PyPDF2.PdfReader(pdf_file)
                    
                    text = ""
                    for page_num in range(len(pdf_reader.pages)):
                        text += pdf_reader.pages[page_num].extract_text()
                    
                    return text
                except ImportError:
                    raise ImportError("The PyPDF2 package is required to read PDF files. Install it with 'pip install PyPDF2'")
                    
            elif blob_type == BlobType.MS_EXCEL:
                # Excel documents
                try:
                    import pandas as pd
                    content_bytes = self.get_blob_content(blob_name)
                    from io import BytesIO
                    excel_file = BytesIO(content_bytes)
                    return pd.read_excel(excel_file)
                except ImportError:
                    raise ImportError("The pandas package is required to read Excel files. Install it with 'pip install pandas openpyxl'")
                    
            else:
                # Binary content for all other types
                return self.get_blob_content(blob_name)
                
        except Exception as e:
            raise ValueError(f"Error processing blob {blob_name} as {blob_type.name}: {str(e)}")

    def get_folder_structure(self) -> Dict[str, List[str]]:
        """
        Get the folder structure and files in a container
        
        Args:
            container: The blob container
            
        Returns:
            Dict[str, List[str]]: Dictionary with folders as keys and lists of files as values
        """
        blobs: List[BlobProperties] = self.container_client.list_blobs()
        
        # Dictionary to store folder structure
        folder_structure = {}
        
        for blob in blobs:
            # Get the blob name
            blob_name = blob.name
            
            # Determine the folder
            if '/' in blob_name:
                folder_path = '/'.join(blob_name.split('/')[:-1])
                file_name = blob_name.split('/')[-1]
                
                # Add folder to dictionary if it doesn't exist
                if folder_path not in folder_structure:
                    folder_structure[folder_path] = []
                
                # Add file to folder
                folder_structure[folder_path].append(file_name)
            else:
                # Files in the root directory
                if 'root' not in folder_structure:
                    folder_structure['root'] = []
                
                folder_structure['root'].append(blob_name)
        
        return folder_structure


import azure.search.documents.indexes as azsdi
import azure.search.documents.indexes.models as azsdim
from azure.search.documents.indexes import SearchIndexerClient
from azure.core.credentials import AzureKeyCredential
from docx import Document
from io import BytesIO
from datetime import datetime
class SearchService:
    search_service: azsrm.SearchService
    subscription: Subscription
    resource_group: ResourceGroup
    index_client: azsdi.SearchIndexClient
    search_client: azsd.SearchClient
    openai_client: Any
    index_name: str

    def __init__(self, subscription: Subscription, resource_group: ResourceGroup, search_service: azsrm.SearchService):
        self.subscription = subscription
        self.resource_group = resource_group
        self.search_service = search_service
        self.index_client: Optional[azsdi.SearchIndexClient] = None
        self.search_client: Optional[azsd.SearchClient] = None
        self.openai_client: Optional[Any] = None
        self.index_name: str = os.getenv("INDEX_NAME", "default-index")
    
    def get_admin_key(self) -> str:
        search_mgmt_client = SearchManagementClient(self.resource_group.subscription.identity.get_credential(),
                                                    self.resource_group.subscription.subscription_id)
        keys = search_mgmt_client.admin_keys.get(resource_group_name=self.resource_group.azure_resource_group.name,
                                                search_service_name=self.search_service.name)
        return keys.primary_key

    def get_credential(self) -> AzureKeyCredential:
        return AzureKeyCredential(self.get_admin_key())

    def get_service_endpoint(self) -> str:
        return f"https://{self.search_service.name}.search.windows.net"

    def get_index_client(self) -> azsdi.SearchIndexClient:
        if self.index_client is None:
            self.index_client = azsdi.SearchIndexClient(self.get_service_endpoint(),
                                                         self.get_credential())
        return self.index_client
    
    def get_indexes(self) -> List[azsdim.SearchIndex]:
        index_client = self.get_index_client()
        indexes = list(index_client.list_indexes())
        return indexes

    def get_index(self, index_name: str) -> Optional["SearchIndex"]:
        index_client = self.get_index_client()
        index = index_client.get_index(index_name)
        if index and index.name == index_name:
            return SearchIndex(self, index.name, index.fields, index.vector_search)
        return None
    
    def add_simple_field(self, field_name: str, field_type: str, filterable: bool = False, is_key: bool = False, **kw) -> azsdim.SimpleField:
        """
        Create a new field for the search index.
        
        Args:
            field_name: The name of the field
            field_type: The type of the field as defined in azure.search.documents.indexes.models.SearchFieldDataType
            is_filterable: Whether the field is filterable
            is_key: Whether the field uniquely identifies documents in the index
            
        Returns:
            SimpleField: The created simple field
        """

        from azure.search.documents.indexes.models import SearchFieldDataType

        resolved_type = getattr(SearchFieldDataType, field_type)

        return azsdim.SimpleField(name=field_name, type=resolved_type, filterable=filterable, key=is_key, **kw)
    
    def add_searchable_field(self, field_name: str, field_collection_type: bool = False, filterable: bool = False, searchable: bool = True, is_key: bool = False, analyzer_name: Optional[Union[str, str]] = None, **kw) -> azsdim.SearchableField:
        """
        Create a new searchable field for the search index.
        
        Args:
            field_name: The name of the field
            field_collection_type: Whether the field is a collection or a String
            is_filterable: Whether the field is filterable
            is_searchable: Whether the field is searchable
            is_key: Whether the field uniquely identifies documents in the index
            analyzer_name: The name of the analyzer to use for this field
            
        Returns:
            SearchableField: The created searchable field
        """
        return azsdim.SearchableField(name=field_name, collection=field_collection_type, searchable=searchable, filterable=filterable, key=is_key, analyzer_name=analyzer_name, **kw)
    
    def add_search_field(self, field_name: str, field_type: str, searchable: bool = True, vector_search_dimensions: Optional[int] = None, vector_search_profile_name: Optional[str] = None, **kw) -> azsdim.SearchField:
        """
        Create a new search field for the search index.
        
        Args:
            field_name: The name of the field
            field_type: The type of the field
            is_searchable: Whether the field is searchable
            vector_search_dimensions: The dimensions for the space used for vector search
            vector_search_profile_name: The name of the vector search profile
            
        Returns:
            SearchField: The created search field
        """
        return azsdim.SearchField(name=field_name, type=field_type, searchable=searchable, vector_search_dimensions=vector_search_dimensions, vector_search_profile_name=vector_search_profile_name, **kw)

    def create_or_update_index(self, index_name: str, fields: List[azsdim.SearchField], vector_search: Optional[azsdim.VectorSearch] = None) -> "SearchIndex":
        return SearchIndex(self, index_name, fields, vector_search)
    
    def add_semantic_configuration(self,
                                  title_field: str = "title",
                                  content_fields: Optional[List[str]] = None,
                                  keyword_fields: Optional[List[str]] = None,
                                  semantic_config_name: str = "default-semantic-config") -> azsdim.SearchIndex:
        """
        Add semantic configuration to the index.
        
        Args:
            title_field: The name of the title field
            content_fields: List of content fields to prioritize
            keyword_fields: List of keyword fields to prioritize
            semantic_config_name: The name of the semantic configuration
            
        Returns:
            The updated index
        """
        if content_fields is None:
            content_fields = ["content"]
        
        if keyword_fields is None:
            keyword_fields = ["tags"]
        
        # Get the existing index
        index = self.get_index_client().get_index(self.index_name)
        
        # Define semantic configuration
        semantic_config = azsdim.SemanticConfiguration(
            name=semantic_config_name,
            prioritized_fields=azsdim.SemanticPrioritizedFields(
                title_field=azsdim.SemanticField(field_name=title_field),
                prioritized_content_fields=[
                    azsdim.SemanticField(field_name=field) for field in content_fields
                ],
                prioritized_keywords_fields=[
                    azsdim.SemanticField(field_name=field) for field in keyword_fields
                ]
            )
        )
        
        # Create SemanticSearch instance
        semantic_search = azsdim.SemanticSearch(configurations=[semantic_config])
        
        # Add semantic settings to the index
        index.semantic_search = semantic_search
        
        # Update the index
        result = self.get_index_client().create_or_update_index(index)
        
    def get_indexer_client(self) -> SearchIndexerClient:
        """
        Get a SearchIndexerClient for this search service.
        
        Returns:
            SearchIndexerClient: A client to interact with Azure search service Indexers
        """
        return SearchIndexerClient(
            endpoint=self.get_service_endpoint(),
            credential=self.get_credential()
        )
    
    def create_indexer_manager(self) -> "SearchIndexerManager":
        """
        Create a SearchIndexerManager for this search service.
        
        Returns:
            SearchIndexerManager: A manager for working with indexers, data sources, and skillsets
        """
        return SearchIndexerManager(self)
    
    def run_hierarchical_indexing_flow(self):
        """
        Run the hierarchical indexing flow.
        
        This method implements the indexing flow with error handling and logging.
        """
        log_file = f"indexing_flow_log_{datetime.now().strftime('%Y%m%d_%H%M%S')}.txt"
        try:
                # Load index template
                try:
                    with open(os.getenv("INDEX_TEMPLATE_PATH"), "r") as f:
                        format = f.read()
                except Exception as e:
                    error_msg = f"Error loading index template: {str(e)}"
                    raise Exception(error_msg) from e

                # Configure semantic and vector search settings
                try:
                    semantic_config = {
                        "title_field": "process_name",
                        "content_fields": ["header_content"],
                        "keyword_fields": ["domain"],
                        "semantic_config_name": "main-data-test-semantic-config"
                    }

                    vector_search_config = {
                        "algorithm_name": "vector-config",
                        "vector_search_profile_name": "vector-search-profile",
                        "metric": "cosine"
                    }
                    
                    vector_search = get_exhaustive_KNN_vector_search(
                        vector_search_config['algorithm_name'], 
                        vector_search_config['vector_search_profile_name'], 
                        vector_search_config['metric']
                    )
                except Exception as e:
                    error_msg = f"Error configuring search settings: {str(e)}"
                    raise Exception(error_msg) from e

                # Define core index fields
                try:
                    core_index_fields = [
                        self.add_simple_field(
                            field_name="process_id", 
                            field_type="String", 
                            searchable=True, 
                            filterable=True, 
                            retrievable=True, 
                            is_key=True, 
                            normalizer_name='lowercase'
                        ),
                        self.add_searchable_field(
                            field_name="process_name", 
                            field_type="String", 
                            searchable=True, 
                            retrievable=True, 
                            analyzer_name='el.lucene', 
                            normalizer_name='lowercase'
                        ),
                        self.add_searchable_field(
                            field_name="doc_name", 
                            field_type="String",
                            searchable=True, 
                            retrievable=True, 
                            filterable=True,
                            analyzer_name='el.lucene', 
                            normalizer_name='lowercase'
                        ),
                        self.add_searchable_field(
                            field_name="domain", 
                            field_type="String", 
                            searchable=True, 
                            retrievable=True, 
                            filterable=True, 
                            analyzer_name='el.lucene', 
                            normalizer_name='lowercase'
                        ),
                        self.add_searchable_field(
                            field_name="sub_domain", 
                            field_type="String", 
                            searchable=True, 
                            retrievable=True, 
                            filterable=True, 
                            analyzer_name='el.lucene', 
                            normalizer_name='lowercase'
                        ),
                        self.add_searchable_field(
                            field_name="functional_area", 
                            field_type="String", 
                            searchable=True, 
                            retrievable=True, 
                            analyzer_name='el.lucene',
                            normalizer_name='lowercase'
                        ),
                        self.add_searchable_field(
                            field_name="functional_subarea", 
                            field_type="String", 
                            searchable=True, 
                            retrievable=True, 
                            analyzer_name='el.lucene', 
                            normalizer_name='lowercase'
                        ),
                        self.add_searchable_field(
                            field_name="process_group", 
                            field_type="String", 
                            searchable=True, 
                            retrievable=True, 
                            analyzer_name='el.lucene', 
                            normalizer_name='lowercase'
                        ),
                        self.add_searchable_field(
                            field_name="process_subgroup", 
                            field_type="String", 
                            searchable=True, 
                            retrievable=True, 
                            analyzer_name='el.lucene', 
                            normalizer_name='lowercase'
                        ),
                        self.add_searchable_field(
                            field_name="reference_documents", 
                            field_type="String", 
                            searchable=True, 
                            retrievable=True, 
                            analyzer_name='el.lucene', 
                            normalizer_name='lowercase'
                        ),
                        self.add_searchable_field(
                            field_name="related_products", 
                            field_type="String", 
                            searchable=True, 
                            retrievable=True, 
                            analyzer_name='el.lucene', 
                            normalizer_name='lowercase'
                        ),
                        self.add_searchable_field(
                            field_name="additional_information", 
                            field_type="String", 
                            searchable=True, 
                            retrievable=True, 
                            analyzer_name='el.lucene', 
                            normalizer_name='lowercase'
                        ),
                        self.add_searchable_field(
                            field_name="non_llm_summary", 
                            field_type="String", 
                            searchable=True, 
                            retrievable=True, 
                            analyzer_name='el.lucene', 
                            normalizer_name='lowercase'
                        ),
                        self.add_search_field(
                            field_name="embedding_summary",
                            field_type="Collection(Edm.Single)",
                            searchable=True,
                            vector_search_dimensions=3072,
                            vector_search_profile_name="vector-search-profile"
                        )
                    ]
                except Exception as e:
                    error_msg = f"Error defining core index fields: {str(e)}"
                    raise Exception(error_msg) from e

                # Define detail index fields
                try:
                    detail_index_fields = [
                        self.add_simple_field(
                            field_name="id", 
                            field_type="String", 
                            searchable=True, 
                            filterable=True, 
                            retrievable=True, 
                            is_key=True, 
                            analyzer_name='el.lucene', 
                            normalizer_name='lowercase'
                        ),
                        self.add_simple_field(
                            field_name="process_id", 
                            field_type="String",
                            searchable=True,
                            filterable=True, 
                            retrievable=True
                        ),
                        self.add_simple_field(
                            field_name="step_number", 
                            field_type="Int64",
                            searchable=True,
                            sortable=True,
                            filterable=True, 
                            retrievable=True
                        ),
                        self.add_searchable_field(
                            field_name="step_name", 
                            field_type="String", 
                            searchable=True, 
                            retrievable=True, 
                            analyzer_name='el.lucene', 
                            normalizer_name='lowercase'
                        ),
                        self.add_searchable_field(
                            field_name="step_content", 
                            field_type="String", 
                            searchable=True, 
                            retrievable=True, 
                            analyzer_name='el.lucene', 
                            normalizer_name='lowercase'
                        ),
                        self.add_searchable_field(
                            field_name="documents_used", 
                            field_type="String", 
                            searchable=True, 
                            retrievable=True, 
                            analyzer_name='el.lucene', 
                            normalizer_name='lowercase'
                        ),
                        self.add_searchable_field(
                            field_name="systems_used", 
                            field_type="String", 
                            searchable=True, 
                            retrievable=True, 
                            analyzer_name='el.lucene', 
                            normalizer_name='lowercase'
                        ),
                        self.add_search_field(
                            field_name="embedding_title",
                            field_type="Collection(Edm.Single)",
                            searchable=True,
                            vector_search_dimensions=3072,
                            vector_search_profile_name="vector-search-profile"
                        ),
                        self.add_search_field(
                            field_name="embedding_content",
                            field_type="Collection(Edm.Single)",
                            searchable=True,
                            vector_search_dimensions=3072,
                            vector_search_profile_name="vector-search-profile"
                        )
                    ]
                except Exception as e:
                    error_msg = f"Error defining detail index fields: {str(e)}"
                    raise Exception(error_msg) from e

                # Get index names from environment variables
                core_index_name = os.getenv("INDEX-CORE")
                detail_index_name = os.getenv("INDEX-DETAIL")
                
                if not core_index_name or not detail_index_name:
                    error_msg = "Missing required environment variables: INDEX-CORE or INDEX-DETAIL"
                    raise ValueError(error_msg)
                
                # Create or update indices
                try:
                    self.create_or_update_index(index_name=core_index_name, fields=core_index_fields, vector_search=vector_search)
                    self.create_or_update_index(index_name=detail_index_name, fields=detail_index_fields, vector_search=vector_search)
                    
                except Exception as e:
                    error_msg = f"Error creating or updating indices: {str(e)}"
                    raise Exception(error_msg) from e

                # Get storage account and container
                try:
                    StAc = self.resource_group.get_storage_account(os.getenv("AZURE_STORAGE_ACCOUNT_NAME"))
                    container = StAc.get_container(os.getenv("AZURE_CONTAINER"))
                    folder_structure = container.get_folder_structure()
                    
                except Exception as e:
                    error_msg = f"Error accessing storage: {str(e)}"
                    raise Exception(error_msg) from e

                # Get cognitive services client
                try:
                    cog_mgmt_client = self.subscription.get_cognitive_client()
                    target_account_name = os.getenv("AI_SERVICE_ACCOUNT_NAME")

                    if not target_account_name:
                        error_msg = "Missing required environment variable: AI_SERVICE_ACCOUNT_NAME"
                        raise ValueError(error_msg)

                    account_details = next(
                        (acc for acc in cog_mgmt_client.accounts.list_by_resource_group(self.resource_group.azure_resource_group.name)
                        if acc.name == target_account_name), None
                    )
                    
                    if not account_details:
                        error_msg = f"Azure OpenAI account '{target_account_name}' not found in resource group '{self.resource_group.name}'."
                        raise ValueError(error_msg)

                    ai_service = AIService(self.resource_group, cog_mgmt_client, account_details)
                except Exception as e:
                    error_msg = f"Error initializing AI service: {str(e)}"
                    raise Exception(error_msg) from e

                # Process files in each folder
                successful_files = 0
                failed_files = 0
                processing_results = []

                for folder, files in folder_structure.items():                    
                    for file in files:                        
                        try:
                            # Get blob content
                            blob = container.get_blob_content(f"{folder}/{file}")
                            byte_stream = BytesIO(blob)
                            doc = Document(byte_stream)

                            # Parse document
                            parsing = DocParsing(doc, ai_service, format, "domain", folder, "gpt-4o-global-standard", file)
                            parsed = parsing.doc_to_json()
                            
                            # Save parsed document
                            parsed_file = f"parsed_{folder}_{file}.json"
                            with open(parsed_file, "w") as f:
                                json.dump(parsed, f, indent=4)

                            # Get indices
                            core_index = self.get_index(core_index_name)
                            detail_index = self.get_index(detail_index_name)

                            # Process document
                            processor = MultiProcessHandler(parsed, core_index, detail_index, ai_service)
                            records = processor.process_documents()
                            
                            # Save processed records
                            records_file = f"records_{folder}_{file}.json"
                            with open(records_file, "w") as f:
                                json.dump(records, f, indent=4)

                            # Upload to Azure Cognitive Search indices
                            upload_result = processor.upload_to_azure_index(records, core_index_name, detail_index_name)
                            
                            successful_files += 1
                            processing_results.append({
                                "file": f"{folder}/{file}",
                                "status": "success",
                                "records_count": len(records) if records else 0
                            })
                        except Exception as e:
                            error_msg = f"  Error processing file {folder}/{file}: {str(e)}"
                            failed_files += 1
                            processing_results.append({
                                "file": f"{folder}/{file}",
                                "status": "failed",
                                "error": str(e)
                            })
                            # Continue with next file instead of aborting the whole process
                            continue

                # Write processing summary
                summary = f"\nProcessing Summary:\n"
                summary += f"Total files processed: {successful_files + failed_files}\n"
                summary += f"Successfully processed: {successful_files}\n"
                summary += f"Failed to process: {failed_files}\n"
                
                # Save detailed results
                with open("processing_results.json", "w") as f:
                    json.dump(processing_results, f, indent=4)
                                
        except Exception as e:
            with open(log_file, "a") as log:
                error_msg = f"Critical error in hierarchical indexing flow: {str(e)}"
                # Optional: print to console as well for immediate visibility
                print(error_msg)
            raise Exception(f"Hierarchical indexing flow failed. See {log_file} for details.") from e
        
        # Return summary information about the process
        return {
            "status": "completed" if failed_files == 0 else "completed_with_errors",
            "total_files": successful_files + failed_files,
            "successful_files": successful_files,
            "failed_files": failed_files,
            "log_file": log_file
        }


def get_std_vector_search( connections_per_node:int = 4, 
                          neighbors_list_size: int = 400, 
                          search_list_size: int = 500, 
                          metric: str = "cosine") -> azsdim.VectorSearch:
    """
    Get a standard vector search configuration.
    Args:
        connections_per_node: Number of connections per node. Default is 4.
        neighbors_list_size: Size of the dynamic list for nearest neighbors. Default is 400.
        search_list_size: Size of the dynamic list for searching. Default is 500.
        metric: Distance metric (cosine, euclidean, dotProduct). Default is cosine.
    Returns:
        A vector search configuration
    """
    # Define vector search configuration
    vector_search = azsdim.VectorSearch(
        algorithms=[
            azsdim.VectorSearchAlgorithmConfiguration(
                name="default-algorithm",
                kind="hnsw",
                hnsw_parameters=azsdim.HnswParameters(
                    m=4,  # Number of connections per node
                    ef_construction=400,  # Size of the dynamic list for nearest neighbors
                    ef_search=500,  # Size of the dynamic list for searching
                    metric="cosine"  # Distance metric (cosine, euclidean, dotProduct)
                )
            )
        ],
        profiles=[
            azsdim.VectorSearchProfile(
                name="default-profile",
                algorithm_configuration_name="default-algorithm"
            )
        ]
    )
    return vector_search

def get_exhaustive_KNN_vector_search(algorithm_name: str = "default-algorithm", 
                                     vector_search_profile_name: str = "default-profile", 
                                     metric: str = "cosine") -> azsdim.VectorSearch:
    """
    Get an exhaustive KNN vector search configuration.
    Args:
        algorithm_name: Name of the algorithm. Default is "default-algorithm".
        vector_search_profile_name: Name of the vector search profile. Default is "default-profile".
        metric: Distance metric (cosine, euclidean, dotProduct). Default is cosine.
    Returns:
        An exhaustive KNN vector search configuration
    """
    # Define vector search configuration
    vector_search = azsdim.VectorSearch(
        algorithms=[
            azsdim.ExhaustiveKnnAlgorithmConfiguration(
                name=algorithm_name,
                parameters=azsdim.ExhaustiveKnnParameters(
                    metric=metric
                )
            )
        ],
        profiles=[
            azsdim.VectorSearchProfile(
                name=vector_search_profile_name,
                algorithm_configuration_name=algorithm_name
            )
        ]
    )
    return vector_search

class SearchIndexerManager:
    """
    A manager for working with Azure AI Search indexers, data sources, and skillsets.
    """
    
    def __init__(self, search_service: SearchService):
        """
        Initialize a new SearchIndexerManager.
        
        Args:
            search_service: The SearchService to use
        """
        self.search_service = search_service
        self.indexer_client = search_service.get_indexer_client()
        
    # Data Source Connection methods
    def get_data_source_connections(self) -> List["DataSourceConnection"]:
        """
        Get all data source connections for this search service.
        
        Returns:
            List of DataSourceConnection objects
        """
        data_sources = self.indexer_client.get_data_source_connections()
        return [DataSourceConnection(self, ds) for ds in data_sources]
        
    def get_data_source_connection(self, name: str) -> Optional["DataSourceConnection"]:
        """
        Get a data source connection by name.
        
        Args:
            name: The name of the data source connection
            
        Returns:
            DataSourceConnection object or None if not found
        """
        try:
            data_source = self.indexer_client.get_data_source_connection(name)
            return DataSourceConnection(self, data_source)
        except Exception:
            return None
            
    def create_data_source_connection(self, name: str, type: str,
                                     connection_string: str,
                                     container: azsdim.SearchIndexerDataContainer) -> "DataSourceConnection":
        """
        Create a new data source connection.
        
        Args:
            name: The name of the data source connection
            type: The type of data source (e.g., "azureblob", "azuretable", "azuresql")
            connection_string: The connection string for the data source
            container: The container information
            
        Returns:
            DataSourceConnection object
        """
        data_source = azsdim.SearchIndexerDataSourceConnection(
            name=name,
            type=type,
            connection_string=connection_string,
            container=container
        )
        result = self.indexer_client.create_data_source_connection(data_source)
        return DataSourceConnection(self, result)
        
    # Indexer methods
    def get_indexers(self) -> List["Indexer"]:
        """
        Get all indexers for this search service.
        
        Returns:
            List of Indexer objects
        """
        indexers = self.indexer_client.get_indexers()
        return [Indexer(self, indexer) for indexer in indexers]
        
    def get_indexer(self, name: str) -> Optional["Indexer"]:
        """
        Get an indexer by name.
        
        Args:
            name: The name of the indexer
            
        Returns:
            Indexer object or None if not found
        """
        try:
            indexer = self.indexer_client.get_indexer(name)
            return Indexer(self, indexer)
        except Exception:
            return None
            
    def create_indexer(self, name: str, data_source_name: str,
                      target_index_name: str,
                      schedule: Optional[azsdim.IndexingSchedule] = None,
                      parameters: Optional[azsdim.IndexingParameters] = None) -> "Indexer":
        """
        Create a new indexer.
        
        Args:
            name: The name of the indexer
            data_source_name: The name of the data source to use
            target_index_name: The name of the index to populate
            schedule: Optional indexing schedule
            parameters: Optional indexing parameters
            
        Returns:
            Indexer object
        """
        indexer = azsdim.SearchIndexer(
            name=name,
            data_source_name=data_source_name,
            target_index_name=target_index_name,
            schedule=schedule,
            parameters=parameters
        )
        result = self.indexer_client.create_indexer(indexer)
        return Indexer(self, result)
        
    # Skillset methods
    def get_skillsets(self) -> List["Skillset"]:
        """
        Get all skillsets for this search service.
        
        Returns:
            List of Skillset objects
        """
        skillsets = self.indexer_client.get_skillsets()
        return [Skillset(self, skillset) for skillset in skillsets]
        
    def get_skillset(self, name: str) -> Optional["Skillset"]:
        """
        Get a skillset by name.
        
        Args:
            name: The name of the skillset
            
        Returns:
            Skillset object or None if not found
        """
        try:
            skillset = self.indexer_client.get_skillset(name)
            return Skillset(self, skillset)
        except Exception:
            return None
            
    def create_skillset(self, name: str, skills: List[azsdim.SearchIndexerSkill],
                       description: Optional[str] = None) -> "Skillset":
        """
        Create a new skillset.
        
        Args:
            name: The name of the skillset
            skills: The skills to include in the skillset
            description: Optional description
            
        Returns:
            Skillset object
        """
        skillset = azsdim.SearchIndexerSkillset(
            name=name,
            skills=skills,
            description=description
        )
        result = self.indexer_client.create_skillset(skillset)
        return Skillset(self, result)

class DataSourceConnection:
    """
    Represents a data source connection in Azure AI Search.
    """
    
    def __init__(self, manager: SearchIndexerManager, data_source: azsdim.SearchIndexerDataSourceConnection):
        """
        Initialize a new DataSourceConnection.
        
        Args:
            manager: The SearchIndexerManager that created this object
            data_source: The underlying SearchIndexerDataSourceConnection
        """
        self.manager = manager
        self.data_source = data_source
        
    def get_name(self) -> str:
        """
        Get the name of this data source connection.
        
        Returns:
            The name of the data source connection
        """
        return self.data_source.name
        
    def update(self, connection_string: Optional[str] = None,
              container: Optional[azsdim.SearchIndexerDataContainer] = None) -> "DataSourceConnection":
        """
        Update this data source connection.
        
        Args:
            connection_string: Optional new connection string
            container: Optional new container
            
        Returns:
            Updated DataSourceConnection
        """
        if connection_string:
            self.data_source.connection_string = connection_string
        if container:
            self.data_source.container = container
            
        result = self.manager.indexer_client.create_or_update_data_source_connection(self.data_source)
        return DataSourceConnection(self.manager, result)
        
    def delete(self) -> None:
        """
        Delete this data source connection.
        """
        self.manager.indexer_client.delete_data_source_connection(self.data_source)

class Indexer:
    """
    Represents an indexer in Azure AI Search.
    """
    
    def __init__(self, manager: SearchIndexerManager, indexer: azsdim.SearchIndexer):
        """
        Initialize a new Indexer.
        
        Args:
            manager: The SearchIndexerManager that created this object
            indexer: The underlying SearchIndexer
        """
        self.manager = manager
        self.indexer = indexer
        
    def get_name(self) -> str:
        """
        Get the name of this indexer.
        
        Returns:
            The name of the indexer
        """
        return self.indexer.name
        
    def run(self) -> None:
        """
        Run this indexer.
        """
        self.manager.indexer_client.run_indexer(self.indexer.name)
        
    def reset(self) -> None:
        """
        Reset this indexer.
        """
        self.manager.indexer_client.reset_indexer(self.indexer.name)
        
    def get_status(self) -> azsdim.SearchIndexerStatus:
        """
        Get the status of this indexer.
        
        Returns:
            The status of the indexer
        """
        return self.manager.indexer_client.get_indexer_status(self.indexer.name)
        
    def update(self, schedule: Optional[azsdim.IndexingSchedule] = None,
              parameters: Optional[azsdim.IndexingParameters] = None) -> "Indexer":
        """
        Update this indexer.
        
        Args:
            schedule: Optional new indexing schedule
            parameters: Optional new indexing parameters
            
        Returns:
            Updated Indexer
        """
        if schedule:
            self.indexer.schedule = schedule
        if parameters:
            self.indexer.parameters = parameters
            
        result = self.manager.indexer_client.create_or_update_indexer(self.indexer)
        return Indexer(self.manager, result)
        
    def delete(self) -> None:
        """
        Delete this indexer.
        """
        self.manager.indexer_client.delete_indexer(self.indexer)
        
class Skillset:
    """
    Represents a skillset in Azure AI Search.
    """
    
    def __init__(self, manager: SearchIndexerManager, skillset: azsdim.SearchIndexerSkillset):
        """
        Initialize a new Skillset.
        
        Args:
            manager: The SearchIndexerManager that created this object
            skillset: The underlying SearchIndexerSkillset
        """
        self.manager = manager
        self.skillset = skillset
        
    def get_name(self) -> str:
        """
        Get the name of this skillset.
        
        Returns:
            The name of the skillset
        """
        return self.skillset.name
        
    def update(self, skills: Optional[List[azsdim.SearchIndexerSkill]] = None,
              description: Optional[str] = None) -> "Skillset":
        """
        Update this skillset.
        
        Args:
            skills: Optional new skills
            description: Optional new description
            
        Returns:
            Updated Skillset
        """
        if skills:
            self.skillset.skills = skills
        if description:
            self.skillset.description = description
            
        result = self.manager.indexer_client.create_or_update_skillset(self.skillset)
        return Skillset(self.manager, result)
        
    def delete(self) -> None:
        """
        Delete this skillset.
        """
        self.manager.indexer_client.delete_skillset(self.skillset)

class SearchIndex:
    index_name: str
    fields: List[azsdim.SearchField]
    vector_search: azsdim.VectorSearch
    search_service: SearchService
    azure_index: azsdim.SearchIndex

    def __init__(self, search_service: SearchService, index_name: str, fields: List[azsdim.SearchField], vector_search: Optional[azsdim.VectorSearch] = None):
        self.search_service = search_service
        self.index_name = index_name
        self.fields = fields
        self.vector_search = vector_search

        # SimpleField, SearchableField, ComplexField, are derived from SearchField
        index_definition = azsdim.SearchIndex(name=self.index_name, fields=fields, vector_search=vector_search)
        self.azure_index = self.search_service.get_index_client().create_or_update_index(index_definition)

    def get_search_client(self, index_name: Optional[str] = None ) -> azsd.SearchClient:
        if not index_name:
            index_name = self.index_name
        search_client = self.search_service.search_client            
        if search_client is None or search_client.index_name != index_name:
            search_client = azsd.SearchClient(
                endpoint=self.search_service.get_service_endpoint(),
                index_name=index_name,
                credential=self.search_service.get_credential()
            )
        return search_client  

    def extend_index_schema(self, new_fields: List[azsdim.SearchField] ) -> Optional[bool]:
        """
        Extend an Azure AI Search index schema with new fields
        
        Args:
            new_fields: List of new field definitions to add
            Indicative fields:
            azsdim.SimpleField(name="category", type=SearchFieldDataType.String, filterable=True, facetable=True),
            azsdim.SimpleField(name="publication_date", type=SearchFieldDataType.DateTimeOffset, filterable=True, sortable=True),
            azsdim.SearchableField(name="summary", type=SearchFieldDataType.String, analyzer_name="en.microsoft")
        """

        try:
            existing_field_names = [field.name for field in self.azure_index.fields]
            
            # Filter out any fields that already exist in the index
            fields_to_add = [field for field in new_fields if field.name not in existing_field_names]
            
            if not fields_to_add:
                print("No new fields to add - all specified fields already exist in the index")
                return True
                
            self.azure_index.fields.extend(fields_to_add)
            
            index_client: azsdi.SearchIndexClient = self.search_service.get_index_client()
            result: Optional[bool] = index_client.create_or_update_index(self.azure_index)
            print(f"Successfully extended index '{self.index_name}' with {len(fields_to_add)} new fields")
            
            # Return the updated index
            return result
            
        except Exception as e:
            print(f"Error extending index: {str(e)}")
            raise

    def process_data_in_batches(self, 
                                index_name: Optional[str] = None,
                                transaction: Callable[[List[Dict[str, Any]]], int] = None,
                                search_text: str = "*",
                                batch_size: int = 100 ) -> Tuple[int, int]:
        '''
        Process data in batches from an Azure AI Search index

        Args:
            index_name: Name of the index to process. If None, the current index is used. 
            transaction: Function to process a batch of documents. Gets a list of documents and returns the number of successful transactions. The transaction function could upload documents to the same or another index.
            batch_size: Number of documents to process in each batch
        
        Returns:
            Tuple of (succeeded_count, document_count)

        '''
        if index_name is None:
            index_name = self.index_name
        search_client = self.get_search_client(index_name)
        skip = 0
        document_count = 0
        succeeded_count = 0 
        
        while True:
            results = search_client.search( search_text=search_text, include_total_count=True, skip=skip, top=batch_size )
            
            # Get the total document count
            if document_count == 0:
                document_count = results.get_count()
                print(f"Retrieved {document_count} documents to process")
            
            documents_to_process: List[Dict[str, Any]] = []
            batch_documents: List[Dict[str, Any]] = list(results)
            if not batch_documents:
                break  # No more documents to process
            
            for doc in batch_documents:
                documents_to_process.append(doc)
            
            # Upload the batch to the target index
            if documents_to_process:
                transaction_result = transaction(documents_to_process)
                
                succeeded_count += transaction_result
                print(f"Processed batch: {transaction_result}/{len(documents_to_process)} documents (offset: {skip})")
            
            # Move to the next batch
            skip += batch_size
            
            # Check if we've processed all documents
            if skip >= document_count:
                break
        print(f"Successfully processed {succeeded_count}/{document_count} documents from  index '{index_name}'")
        return (succeeded_count, document_count)

<<<<<<< HEAD
    def upload_rows( self, documents: List[Dict[str, Any]], index_name: Optional[str] = None ) -> List[azsd._generated.models.IndexingResult]:
        """
        Upload documents to an Azure AI Search index
        
        Args:
            documents: List of documents to upload
            index_name: Name of the target index. If None, the current index is used.
        
        Returns:
            Number of successfully uploaded documents
        """
        if not index_name:
            index_name = self.index_name
        search_client = self.get_search_client(index_name)
        
        # Upload documents to the target index
        result = search_client.upload_documents(documents=documents)
        
        # Return the number of successfully uploaded documents
        return result
    
=======
>>>>>>> 9fac8014
    def copy_index_data(self, source_index_name: str, target_index_name: str, fields_to_copy: Optional[List[str]] = None, batch_size: int = 100) -> Tuple[int, int]:
        """
        Copy data from source index to target index, excluding the removed fields
        
        Args:
            source_index_name: Name of the source index. if None the current index is used
            target_index_name: Name of the target index. if None the current index is used
            fields_to_copy: List of field names to copy from source to target. If None, all fields are copied.
            batch_size: Number of documents to process in each batch
        Returns:
            Tuple of (succeeded_count, document_count)
        """
        if not source_index_name:
            source_index_name = self.index_name
        if not target_index_name:
            target_index_name = self.index_name
        if source_index_name == target_index_name:
            print("Source and target index names are the same. No action taken.")
            return (0, 0)
        
        target_client = self.get_search_client(target_index_name)
        
        def copy_and_upload_documents(documents: List[Dict[str, Any]]) -> int:
            documents_to_upload = []
            for doc in documents:
                # Create a new document with the selected fields
                new_doc = {key: value for key, value in doc.items() if not fields_to_copy or (key in fields_to_copy) }
                documents_to_upload.append(new_doc)            
            # Upload the batch to the target index
            succeeded = 0
            if documents_to_upload:
                result = target_client.upload_documents(documents=documents_to_upload)
                
                succeeded = sum(1 for r in result if r.succeeded)

            return succeeded

        result = self.process_data_in_batches(index_name = source_index_name, transaction=copy_and_upload_documents)
        return result

    def copy_index_structure(self, fields_to_copy: Optional[List[str]] = None, new_index_name: Optional[str] = None ) -> azsdim.SearchIndex:
        """
        Make a copy of an Azure AI Search index with a subset of fields.
        
        Args:
            fields_to_copy: List of field names to copy/replicate. If None, all fields are copied.
            new_index_name: Name for the new index (defaults to original_index_name + "_new")
        
        Returns:
            azsdim.SearchIndex: The created search index
        """

        try:
            original_index = self.azure_index
            if not new_index_name:
                new_index_name = f"{self.index_name}_new"

            new_fields = [field for field in original_index.fields if not fields_to_copy or field.name in fields_to_copy]
            
            if len(new_fields) == 0:
                print(f"None of the specified fields exist in index '{self.index_name}'")
                # Return a minimal SearchIndex to match the return type
                return azsdim.SearchIndex(name=self.index_name, fields=[])
            
            # Create a new index definition
            if hasattr(original_index, "semantic_settings"):
                semantic_settings = original_index.semantic_settings
            else:
                semantic_settings = None
                
            new_index = azsdim.SearchIndex(
                name=new_index_name,
                fields=new_fields,
                # Copy other index properties that might be important
                scoring_profiles=original_index.scoring_profiles,
                default_scoring_profile=original_index.default_scoring_profile,
                cors_options=original_index.cors_options,
                suggesters=original_index.suggesters,
                analyzers=original_index.analyzers,
                tokenizers=original_index.tokenizers,
                token_filters=original_index.token_filters,
                char_filters=original_index.char_filters,
                semantic_settings=semantic_settings,
                vector_search=original_index.vector_search
            )
            
            # Create the new index
            result = self.search_service.get_index_client().create_or_update_index(new_index)
            
            return result
            
        except Exception as e:
            print(f"Error copying index structure: {str(e)}")
            raise

    def perform_search(self, fields_to_select:str="*", highlight_fields:str="chunk", filter_expression:Optional[str]=None, top:int=10,
                       query_text:Optional[str]=None, search_options:Optional[Dict[str, Any]]=None) -> azsd.SearchItemPaged[Dict[str, Any]]:
        search_options = {
            "include_total_count": True,
            "select": fields_to_select,
            "highlight_fields": highlight_fields,
            "highlight_pre_tag": "<b>",
            "highlight_post_tag": "</b>"
        }
        if filter_expression:
            search_options["filter"] = filter_expression
        if top:
            search_options["top"] = top
        search_client = self.get_search_client()
        results = search_client.search(query_text, **search_options)
        return results
    
    def get_adjacent_chunks(self, all_chunks: List[Dict[str, Any]]) -> Tuple[Dict[str, List[Dict[str, Any]]], Dict[Tuple[str, str], int]]:
        # Organize chunks by parent_id
        parent_chunks = defaultdict(list)
        for chunk in all_chunks:
            if 'parent_id' in chunk and 'chunk_id' in chunk:
                parent_chunks[chunk['parent_id']].append(chunk)
        
        all_chunks_by_parent: Dict[str, List[Dict[str, Any]]] = {}
        chunk_position_map: Dict[Tuple[str, str], int] = {}
        # Sort chunks within each parent document and create position maps
        for parent_id, chunks in parent_chunks.items():
            # Try to sort chunks within each parent document
            try:
                # First try to sort by chunk_id if it contains a number
                def extract_number(chunk: Dict[str, Any]) -> Union[int, str]:
                    chunk_id = chunk.get('chunk_id', '')
                    # Try to extract a number from the chunk_id
                    if '_' in chunk_id:
                        parts = chunk_id.split('_')
                        if parts[-1].isdigit():
                            return int(parts[-1])
                    if chunk_id.isdigit():
                        return int(chunk_id)
                    return chunk_id  # Fall back to string sorting
                
                sorted_chunks = sorted(chunks, key=extract_number)
            except:
                # If sorting fails, keep the original order
                sorted_chunks = chunks
            
            # Store the sorted chunks
            all_chunks_by_parent[parent_id] = sorted_chunks
            
            # Create a position map for quick lookup
            for i, chunk in enumerate(sorted_chunks):
                chunk_position_map[(parent_id, chunk['chunk_id'])] = i
            
        return all_chunks_by_parent, chunk_position_map

    def search_with_context_window(self,
                             query_text: str,
                             query_vector: List[float],
                             vector_fields: Optional[str] = None,
                             search_options: Optional[Dict[str, Any]] = None,
                             use_semantic_search: bool = False,
                             semantic_config_name: str = "default-semantic-config",
                             top: int = 10,
                             window_size: int = 3) -> List[Dict[str, Any]]:
        """
        Perform a search and retrieve a window of context chunks around each result.
        
        Args:
            query_text (str): The search query text
            window_size (int): Number of chunks to include before and after each result
            semantic_enabled (bool): Whether to enable semantic search
            top_k (int): Number of results to return
            vector_fields (list): List of vector fields to search
            text_fields (list): List of text fields to search
            filter_condition (str): Optional OData filter condition
            
        Returns:
            list: Search results enriched with context windows
        """
        # Get initial search results
        results = self.perform_hybrid_search(query_text=query_text, 
                                        query_vector=query_vector, 
                                        vector_fields=vector_fields, 
                                        use_semantic_search=use_semantic_search,
                                        top=top,
                                        semantic_config_name=semantic_config_name)
        
        if not results:
            return []
        
        # Collect all parent_ids from the results
        parent_ids = set()
        for result in results:
            if 'parent_id' in result:
                parent_ids.add(result['parent_id'])
        
        # Batch retrieve all chunks for all parent documents
        if parent_ids:
            # Create a filter to get all chunks from all parent documents in one query
            parent_filter = " or ".join([f"parent_id eq '{pid}'" for pid in parent_ids])
            
            # Retrieve all chunks (up to a reasonable limit)
            search_options: Dict[str, Any] = {
                "include_total_count": True,
                "select": "*"
            }
            all_chunks = list(self.perform_search("*", 
                                                  filter_expression=parent_filter,
                                                  top=1000,  # Adjust based on your needs
                                                  search_options=search_options))
            
            # Group chunks by parent_id
            all_chunks_by_parent, chunk_position_map = self.get_adjacent_chunks(all_chunks)
        
        # Enrich results with context windows
        enriched_results = []
        for result in results:
            parent_id = result.get('parent_id')
            chunk_id = result.get('chunk_id')
            
            # Initialize empty context window
            context_window: Dict[str, List[Dict[str, Any]]] = {
                'before': [],
                'after': []
            }
            
            if parent_id and chunk_id and parent_id in all_chunks_by_parent:
                parent_chunks = all_chunks_by_parent[parent_id]
                
                # Find the position of this chunk
                position = chunk_position_map.get((parent_id, chunk_id))
                
                if position is not None:
                    # Get previous chunks (up to window_size)
                    start_idx = max(0, position - window_size)
                    context_window['before'] = parent_chunks[start_idx:position]
                    
                    # Get next chunks (up to window_size)
                    end_idx = min(len(parent_chunks), position + window_size + 1)
                    context_window['after'] = parent_chunks[position+1:end_idx]
            
            enriched_result = {
                'result': result,
                'context_window': context_window
            }
            
            enriched_results.append(enriched_result)
        
        results_return = []
        for result in enriched_results:
            results_return.append(result['result'])
            for chunk in result['context_window']['before']:
                results_return.append(chunk)
            for chunk in result['context_window']['after']:
                results_return.append(chunk)

        return results_return

    def perform_hybrid_search(self,
                             query_text: str,
                             query_vector: List[float],
                             vector_fields: Optional[str] = None,
                             search_options: Optional[Dict[str, Any]] = None,
                             use_semantic_search: bool = False,
                             top: int = 10,
                             semantic_config_name: str = "default-semantic-config") -> List[Dict[str, Any]]:
        """
        Perform a hybrid search combining traditional keyword search with vector search.
        Args:
            query_text: The search query text
            vector_fields: List of fields to perform vector search on (default: ["text_vector"])
            search_options: Additional search options
            use_semantic_search: Whether to use semantic search capabilities
            semantic_config_name: The name of the semantic configuration to use
        Returns:
            A list of search results
        """
        # Default vector fields if not provided
        if vector_fields is None:
            vector_fields = "text_vector"
        
        # Create vectorized query
        vectorized_query = VectorizedQuery(vector=query_vector, k_nearest_neighbors=50, fields=vector_fields)
        
        # Default search options
        default_options: Dict[str, Any] = {
            "search_text": query_text,  # Traditional keyword search
            "vector_queries": [vectorized_query],  # Vector search component
            "top": top,
            "select": "*",
            "include_total_count": True,
        }
        
        # Add semantic search if requested
        if use_semantic_search:
            default_options.update({
                "query_type": "semantic",
                "semantic_configuration_name": semantic_config_name,
                "query_caption": "extractive", 
                "query_answer": "extractive",
            })
        
        # Update with any user-provided options
        if search_options:
            default_options.update(search_options)
        
        # Execute the search
        search_client = self.get_search_client()
        results = search_client.search(**default_options)
        
        # Process and return the results
        processed_results = []
        for result in results:
            processed_result = dict(result)
            processed_results.append(processed_result)
        
        return processed_results    

    def upload_documents(self, documents: List[Dict[str, Any]]) -> List[Any]:
        """
        Upload documents to the search index.
        
        Args:
            documents: List of document dictionaries to upload
            
        Returns:
            List of results for each document upload operation
        """
        search_client = self.get_search_client()
        return search_client.upload_documents(documents)
    

from openai import AzureOpenAI
class AIService:
    cognitive_client: CognitiveServicesManagementClient
    azure_account: azcsm.Account
    resource_group: ResourceGroup
    
    
    def __init__(self, 
                 resource_group: ResourceGroup,
                 cognitive_client: CognitiveServicesManagementClient,
                 azure_Account: azcsm.Account):
        self.resource_group = resource_group
        self.cognitive_client = cognitive_client
        self.azure_account = azure_Account
    
    def get_AzureOpenAIClient(self, api_version:str) -> "AzureOpenAI" :
        keys = self.cognitive_client.accounts.list_keys(self.resource_group.get_name(), self.azure_account.name)
        openai_client = AzureOpenAI(
            api_key=keys.key1,
            api_version=api_version,
            azure_endpoint= f"https://{self.azure_account.name}.openai.azure.com/",
        )
        return openai_client
    
    def get_OpenAIClient(self, api_version:str) -> "OpenAIClient" :
        keys = self.cognitive_client.accounts.list_keys(self.resource_group.get_name(), self.azure_account.name)
        openai_client = AzureOpenAI(
            api_key=keys.key1,
            api_version=api_version,
            azure_endpoint= f"https://{self.azure_account.name}.openai.azure.com/",
        )
        return OpenAIClient(self, openai_client) 

    def get_models(self, azure_location: str = None) -> List[azcsm.Model]:
        if (azure_location is None): 
            azure_location = self.resource_group.azure_resource_group.location
        models_list = self.cognitive_client.models.list(azure_location)
        models = [model for model in models_list]
        return models 

    @staticmethod
    def get_model_details(model: azcsm.Model) -> Dict[str, Any]:
        """
        Get details for a specific model.
        
        Args:
            model_id: The model to be processed
            
        Returns:
            Dictionary with model details
        """
        try:
            info =  {
                "kind": model.kind,
                "name": model.model.name,
                "format": model.model.format,
                "version": model.model.version,
                "sju_name": model.sku_name,
            }
            return info
        except Exception as e:
            print(f"Error getting model '{model.model.name}': {str(e)}")
            return {}

    def get_deployments(self) -> List[azcsm.Deployment]:
        try:
            deployments = list(self.cognitive_client.deployments.list(self.resource_group.get_name(), self.azure_account.name))
            
            result = [ deployment for deployment in deployments ]
            return result
        except Exception as e:
            print(f"Error listing deployments: {str(e)}")
            return []
        
    def get_deployment(self, deployment_name:str) -> azcsm.Deployment : 
            deployment = self.cognitive_client.deployments.get( resource_group_name=self.resource_group.get_name(), account_name=self.azure_account.name, deployment_name=deployment_name )        
            return deployment

    @staticmethod        
    def get_deployment_details(deployment: azcsm.Deployment) -> Dict[str, Any]:
        """
        Get details for a specific deployment.
        
        Args:
            deployment: The deployment
            
        Returns:
            Dictionary with deployment details
        """
        try:
            # Handle missing properties safely
            deployment_info = {
                "name": deployment.name if hasattr(deployment, 'name') else "name not found",
                "status": "unknown"
            }
            # Add properties only if they exist
            if hasattr(deployment, 'properties'):
                props = deployment.properties
                if hasattr(props, 'model'):
                    deployment_info["model"] = props.model
                if hasattr(props, 'provisioning_state'):
                    deployment_info["status"] = props.provisioning_state
                # Handle scale settings if they exist
                if hasattr(props, 'scale_settings') and props.scale_settings is not None:
                    scale_settings = {}
                    if hasattr(props.scale_settings, 'scale_type'):
                        scale_settings["scale_type"] = props.scale_settings.scale_type
                    if hasattr(props.scale_settings, 'capacity'):
                        scale_settings["capacity"] = props.scale_settings.capacity
                    deployment_info["scale_settings"] = scale_settings
                # Add timestamps if they exist
                if hasattr(props, 'created_at'):
                    deployment_info["created_at"] = props.created_at
                if hasattr(props, 'last_modified'):
                    deployment_info["last_modified"] = props.last_modified
            return deployment_info
            
        except Exception as e:
            print(f"Error getting deployment '{deployment.name}': {str(e)}")
            return {}

    def create_deployment(self, 
                         deployment_name: str, 
                         model_name: str, 
                         model_version:str = None,
                         sku_name: str = "Standard",
                         capacity: int = 1) -> Union[azcsm.Deployment, Dict[str, str]]:
        """
        Create a new model deployment in Azure OpenAI.
        
        Args:
            deployment_name: Name for the new deployment
            model: Base model name (e.g., 'gpt-4', 'text-embedding-ada-002')
            capacity: Number of tokens per minute in millions (TPM)
            scale_type: Scaling type (Standard, Manual)
            
        Returns:
            the Deployment when prepared
        """

        try:
            if model_version:
                model = azcsm.Model(name=model_name, version=model_version)
            else:
                model = azcsm.Model(name=model_name)

            deployment_properties = azcsm.DeploymentProperties(model=model)
            
            # Create SKU configuration
            sku = azcsm.Sku(name=sku_name, capacity=capacity)

            # properties = azcsm.DeploymentProperties(

            #     model=model,
            #     scale_settings=azcsm.DeploymentScaleSettings(
            #         scale_type=scale_type,
            #         capacity=capacity
            #     ),
            #     rai_policy_name="Microsoft.Default"
            # )
            poller = self.cognitive_client.deployments.begin_create_or_update(
                resource_group_name=self.resource_group.get_name(),
                account_name=self.azure_account.name,
                deployment_name=deployment_name,
                deployment=None, 
                parameters = { 
                    "properties": deployment_properties,
                    "sku": sku
                }
            )
            deployment: azcsm.Deployment = poller.result()
            return deployment
            
        except Exception as e:
            print(f"Error creating deployment '{deployment_name}': {str(e)}")
            return {"error": str(e)}

    def delete_deployment(self, deployment_name: str) -> bool:
        """
        Delete a model deployment in Azure OpenAI.
        
        Args:
            deployment_name: Name of the deployment to delete
            
        Returns:
            Boolean indicating success or failure
        """
        try:
            # Start the delete operation
            poller = self.cognitive_client.deployments.begin_delete(
                resource_group_name=self.resource_group.get_name(),
                account_name=self.azure_account.name,
                deployment_name=deployment_name
            )
            
            # Wait for the operation to complete
            result = poller.result()

            print(f"Successfully deleted deployment '{deployment_name}'")
            return True
        except Exception as e:
            print(f"Error deleting deployment '{deployment_name}': {str(e)}")
            return False

    def update_deployment(self, 
                         deployment_name: str, 
                         sku_name: str = "Standard",
                         capacity: int = 1) -> Union[azcsm.Deployment, Dict[str, str]]:
        """
        Update an existing model deployment in Azure OpenAI.
        
        Args:
            deployment_name: Name of the deployment to update
            capacity: New capacity value (optional)
            scale_type: New scale type (optional)
            
        Returns:
            Dictionary with deployment details
        """
        try:
            deployment = self.get_deployment(deployment_name)

            model_props = deployment.properties.model
            model = azcsm.Model(
                # If the model is stored as a complex object, preserve its name/version
                name=model_props.name if hasattr(model_props, 'name') else model_props,
                version=model_props.version if hasattr(model_props, 'version') else None
            )            
            updated_sku = azcsm.Sku(name=sku_name, capacity=capacity)

            deployment_properties = azcsm.DeploymentProperties(model=model)

            poller = self.cognitive_client.deployments.begin_create_or_update(
                self.resource_group.get_name(),
                self.azure_account.name,
                deployment_name,
                parameters={
                    "properties": deployment_properties,
                    "sku": updated_sku
                }
            )            
            deployment = poller.result()
            return deployment
        except Exception as e:
            print(f"Error updating deployment '{deployment_name}': {str(e)}")
            return {"error": str(e)}

class OpenAIClient:
    ai_service: AIService 
    openai_client: AzureOpenAI

    def __init__(self, ai_service: AIService, openai_client: AzureOpenAI):
        self.ai_service = ai_service
        self.openai_client = openai_client
    
    @retry(wait=wait_random_exponential(min=1, max=20), stop=stop_after_attempt(6))
    def generate_embeddings(self, text: str, model: str = "text-embedding-3-large") -> List[float]:
        """
        Generate embeddings for text using Azure OpenAI.
        
        Args:
            text: The text to generate embeddings for
            model: The embedding model to use
            
        Returns:
            List of float values representing the embedding vector
        """
        try:
            response = self.openai_client.embeddings.create(input=text, model=model)
            return response.data[0].embedding
        except Exception as e:
            print(f"Error generating embeddings: {str(e)}")
            raise e
    
    def generate_chat_completion(self, 
                                messages: List[Dict[str, str]], 
                                model: str, 
                                temperature: float = 0.7, 
                                max_tokens: int = 800,
                                ) -> Dict[str, Any]:
        """
        Generate a chat completion using Azure OpenAI.
        
        Args:
            messages: List of message dictionaries with 'role' and 'content'
            model: The deployment name of the model
            temperature: Temperature for generation (0-1)
            max_tokens: Maximum number of tokens to generate
            
        Returns:
            Chat completion response
        """
        try:
            response = self.openai_client.chat.completions.create(
                model=model,
                messages=messages,
                temperature=temperature,
                max_tokens=max_tokens
            )
            return {
                "content": response.choices[0].message.content,
                "finish_reason": response.choices[0].finish_reason,
                "usage": {
                    "prompt_tokens": response.usage.prompt_tokens,
                    "completion_tokens": response.usage.completion_tokens,
                    "total_tokens": response.usage.total_tokens
                }
            }
        except Exception as e:
            print(f"Error generating chat completion: {str(e)}")
            return {"error": str(e)}

from docx import Document
from docx.text.paragraph import Paragraph
from docx.table import Table

class DocParsing:
    def __init__(self, doc_instance, service: AIService, json_format: dict, domain: str, sub_domain: str, model_name: str, doc_name: str):
        """
        Initialize the DocParsing class.

        Parameters:
            doc_instance: python-docx Document object to be parsed
            client: Azure OpenAI client for AI processing
            json_format: Template for the JSON structure
            domain: Domain category for the document
            sub_domain: Sub-domain category for the document
            model_name: Name of the AI model to use
            doc_name: Name of the document being processed (without extension)
        """

        print(f"Initializing DocParsing for document: {doc_name}")
        self.service = service
        self.client = service.get_AzureOpenAIClient(api_version="2024-05-01-preview")
        self.doc = doc_instance
        self.format = json_format # Use the passed dictionary directly
        self.domain = domain
        self.model_name = model_name
        self.sub_domain = sub_domain
        self.doc_name = doc_name # Store the name without extension
    
    def _get_section_header_lines(self, section):
        """Helper to extract text lines from a section's header."""
        try:
            if not section or not section.header:
                return []

            lines = []
            # Gather paragraph text from the header
            for paragraph in section.header.paragraphs:
                txt = paragraph.text.strip()
                if txt:
                    lines.append(txt)

            # Gather table cell text from the header (if any)
            for table in section.header.tables:
                for row in table.rows:
                    row_cells = [cell.text.strip() for cell in row.cells if cell.text.strip()]
                    if row_cells:
                        lines.append(" | ".join(row_cells)) # Join cell text for table lines
            return lines
        except Exception as e:
            print(f"Error extracting header lines for section: {e}")
            return []

    def _parse_header_lines(self, header_lines):
        """Helper to parse header lines to extract the process title."""
        if not header_lines:
            return "Metadata" # Default if no lines or only empty lines

        # Pattern for process numbers (e.g., 1., 1.1., 1.1.1.)
        number_pattern = re.compile(r'^\d+(\.\d+)*\.$')
        # Pattern for specific metadata lines to ignore (Example from doc_parsing.py)
        meta_patterns = [r'^Εκδ\.', r'Σελ\.'] # Add more patterns if needed

        potential_title = "Metadata" # Start with default

        for i, line in enumerate(header_lines):
            line_stripped = line.strip()
            if not line_stripped: continue # Skip empty lines

            # Skip known metadata lines
            if any(re.search(pattern, line_stripped) for pattern in meta_patterns):
                continue

            # Check if line matches "Number.\tTitle" format
            if "\t" in line_stripped:
                parts = line_stripped.split("\t", 1)
                potential_num = parts[0].strip()
                potential_title_part = parts[1].strip() if len(parts) > 1 else ""
                if number_pattern.match(potential_num) and potential_title_part:
                    return potential_title_part # Found title directly

            # Check if line is just a process number
            elif number_pattern.match(line_stripped):
                # Look for a non-metadata title in the *next* non-empty line
                if i + 1 < len(header_lines):
                    next_line_stripped = header_lines[i+1].strip()
                    if next_line_stripped and not any(re.search(pattern, next_line_stripped) for pattern in meta_patterns):
                         # Check if the next line looks like a title (heuristic: doesn't start with a number pattern)
                        if not number_pattern.match(next_line_stripped.split()[0] if next_line_stripped else ""):
                            return next_line_stripped # Found title on the next line

            # If the line is not metadata and not a number, consider it a potential title
            # This handles cases where title appears alone without a preceding number line
            elif potential_title == "Metadata": # Only take the first potential title
                 potential_title = line_stripped


        # If no specific pattern matched, return the first non-metadata line found, or "Metadata"
        return potential_title

    def _extract_header_info(self, section):
        """Extracts process title from a section header."""
        try:
            lines = self._get_section_header_lines(section)
            header_title = self._parse_header_lines(lines)
            return header_title
        except Exception as e:
            print(f"Error extracting header info: {e}")
            return "Unknown Header" # Return a default on error

    def _iterate_block_items_with_section(self, doc):
        """Iterates through document blocks (paragraphs, tables) yielding (section_index, block)."""
        # Logic adapted from combined_pipeline.py, seems more robust than original doc_parsing.py
        parent_elm = doc._element.body
        current_section_index = 0
        last_element_was_sectPr = False

        for child in parent_elm.iterchildren():
            if child.tag.endswith("p"):
                paragraph = Paragraph(child, doc)
                is_section_end_paragraph = bool(child.xpath("./w:pPr/w:sectPr"))
                if not is_section_end_paragraph:
                     yield current_section_index, paragraph
                if is_section_end_paragraph:
                    current_section_index += 1
                    last_element_was_sectPr = True
                else:
                    last_element_was_sectPr = False
            elif child.tag.endswith("tbl"):
                table = Table(child, doc)
                yield current_section_index, table
                last_element_was_sectPr = False
            elif child.tag.endswith('sectPr') and not last_element_was_sectPr:
                 current_section_index += 1

    def _extract_table_data(self, table):
        """Extracts text data from a table, joining cells with ' - '."""
        data = []
        for row in table.rows:
            row_cells = [cell.text.strip() for cell in row.cells if cell.text.strip()]
            if row_cells:
                data.append(' - '.join(row_cells))
        return '\n'.join(data) # Join rows with newline

    def _is_single_process(self):
        """Checks if the document contains a single process based on headers."""
        print("Checking document for single vs. multi-process structure...")
        section_headers = set()
        first_meaningful_header = None

        if not self.doc.sections:
            print("Document has no sections.")
            return True, self.doc_name # Treat as single process with doc name as title

        for section_index, section in enumerate(self.doc.sections):
            header_title = self._extract_header_info(section)
            if header_title and header_title != "Metadata" and header_title != "Unknown Header":
                section_headers.add(header_title)
                if first_meaningful_header is None:
                    first_meaningful_header = header_title # Store the first valid header found

        num_unique_headers = len(section_headers)
        print(f"Found {num_unique_headers} unique meaningful header(s): {section_headers if section_headers else 'None'}")

        if num_unique_headers <= 1: # Treat 0 or 1 unique headers as single process
            title = first_meaningful_header if first_meaningful_header else self.doc_name
            print(f"Document treated as single process with title: '{title}'")
            return True, title
        else:
            print("Document identified as multi-process.")
            return False, None # Title is None for multi-process

    def extract_data(self):
        """
        Extracts content from the document, handling single/multi-process structures.

        Returns:
            dict: Keys are formatted headers/process names, values are extracted content strings.
        """
        print("Extracting data based on document structure...")
        data_dict = {}
        is_single, process_title = self._is_single_process()

        if is_single:
            safe_title = re.sub(r'[\\/*?:"<>|]', '_', process_title) # Basic sanitization
            header_key = f"{safe_title}_single_process"
            print(f"Building content for single process: '{header_key}'")
            data_dict[header_key] = []
            for _, block in self._iterate_block_items_with_section(self.doc):
                if isinstance(block, Paragraph):
                    text = block.text.strip()
                    if text: data_dict[header_key].append(text)
                elif isinstance(block, Table):
                    table_text = self._extract_table_data(block)
                    if table_text: data_dict[header_key].append(table_text)
        else:
            print("Building content for multi-process document...")
            last_section_index = -1
            current_header_key = None
            current_section_content = []

            for section_index, block in self._iterate_block_items_with_section(self.doc):
                if section_index > last_section_index:
                    if current_header_key and current_section_content:
                         data_dict[current_header_key] = "\n".join(current_section_content) # Join previous section
                         print(f"Finalized content for section {last_section_index}: '{current_header_key}' ({len(current_section_content)} blocks)")

                    if section_index < len(self.doc.sections):
                         header_title = self._extract_header_info(self.doc.sections[section_index])
                         if not header_title or header_title == "Metadata":
                             header_title = f"Unknown_Section_{section_index}"
                         safe_header = re.sub(r'[\\/*?:"<>|]', '_', header_title)
                         current_header_key = f"{self.doc_name}_header_{safe_header}"
                         print(f"New Section {section_index}: Header='{header_title}', Key='{current_header_key}'")
                         if current_header_key not in data_dict:
                              data_dict[current_header_key] = []
                         current_section_content = [] # Reset buffer
                    else:
                         print(f"Warning: Block referenced section_index {section_index} > section count {len(self.doc.sections)}. Using last header '{current_header_key}'.")

                    last_section_index = section_index

                block_text = ""
                if isinstance(block, Paragraph):
                    block_text = block.text.strip()
                elif isinstance(block, Table):
                    block_text = self._extract_table_data(block)

                if block_text and current_header_key:
                     # Append text directly to the list in the dictionary
                     if current_header_key in data_dict:
                         data_dict[current_header_key].append(block_text)
                     else:
                         # This case might happen if the first block has no preceding header info
                         print(f"Warning: No current header key for block, text ignored: '{block_text[:50]}...'")


            # Finalize the very last section after the loop
            if current_header_key and current_section_content:
                data_dict[current_header_key] = "\n".join(current_section_content)
                print(f"Finalized content for last section {last_section_index}: '{current_header_key}' ({len(current_section_content)} blocks)")


        # Join the collected content lines for each key into final strings
        final_data = {key: "\n".join(content_list).strip() for key, content_list in data_dict.items()}
        print(f"Data extraction complete. Found {len(final_data)} process/section block(s).")
        return final_data

    def update_json_with_ai(self, content_to_parse: str, process_identifier: str):
        """
        Uses AI to parse document content into the structured JSON format.

        Parameters:
            content_to_parse: The text content extracted for a specific process/section.
            process_identifier: The identifier (like header key) for this process/section.

        Returns:
            str: JSON string containing the parsed content, or None on failure.
        """
        print(f"Requesting AI to parse content for: '{process_identifier}' using model '{self.model_name}'...")
        format_str = json.dumps(self.format, indent=4, ensure_ascii=False)

        # Prompt emphasizing extraction, structure, and JSON-only output
        prompt = (
            "Parse the provided information about a specific process from the document and fill in the JSON structure below. "
            "Do not summarize, omit, or modify any details. Simply extract and organize the provided data into the corresponding fields of the JSON. "
            "There are more than one step and you have to include all of them.The step description has to be the whole text till the next step name"
            "Ensure every relevant detail is included without altering the content. "
            "The JSON format should follow this structure and include all fields, even if some of them are not present in the content (leave them empty or null if necessary):\n"
            f"{format_str}\n\n"
            "To make it clear the content you generate will be ONLY THE CONTENT of a json no \\n nothing.The first character {{ and the last character should be }}" # Escaped braces
            "Your response should be ONLY a JSON file content ready to be stored as json without other processing, with the exact format as shown above."
         )

        try:
            if not self.client:
                 print("Error: Azure OpenAI client is not initialized.")
                 return None

            messages=[
                {"role": "system", "content": prompt},
                {"role": "user", "content": f"Document Source Name: {self.doc_name}\nProcess/Section Identifier: {process_identifier}\n\nContent to Parse:\n---\n{content_to_parse}\n---"}
            ]

            output_llm = self.client.chat.completions.create(
                model=self.model_name,
                messages=messages,
                temperature=0,
                response_format={"type": "json_object"} # Request JSON output
            )

            ai_response_content = output_llm.choices[0].message.content
            print(f"AI response received ({len(ai_response_content)} chars).")

            # Basic validation: Check if it looks like JSON
            if ai_response_content and ai_response_content.strip().startswith("{") and ai_response_content.strip().endswith("}"):
                return ai_response_content.strip()
            else:
                print(f"Warning: AI response does not look like valid JSON: {ai_response_content[:100]}...")
                # Attempt to extract JSON if response_format failed or wasn't respected
                match = re.search(r'\{.*\}', ai_response_content, re.DOTALL)
                if match:
                    print("Extracted potential JSON from response.")
                    return match.group(0)
                else:
                    print("Error: Could not extract JSON object from AI response.")
                    return None

        except Exception as e:
            print(f"Error during AI call for '{process_identifier}': {e}")
            return None

    def _process_doc(self, ai_json_string: str):
        """
        Processes the AI response string, validates JSON and adds metadata.

        Parameters:
            ai_json_string: Raw JSON string from the AI.
            output_path: Full path to save the output JSON file.
        """
        try:
            # Parse the AI's JSON string into a Python dictionary
            json_data = json.loads(ai_json_string)

            # Create a new ordered dictionary to control the final structure
            ordered_data = {}
            ordered_data["doc_name"] = self.doc_name
            ordered_data["process_name"] = json_data.get("process_name", "Unknown Process Name")
            ordered_data["domain"] = self.domain
            ordered_data["subdomain"] = self.sub_domain

            # Add the rest of the fields from the AI response
            for key, value in json_data.items():
                if key not in ordered_data:
                    ordered_data[key] = value

            # with open(output_path, 'w', encoding='utf-8') as file:
            #     json.dump(ordered_data, file, indent=4, ensure_ascii=False)

            # print(f"JSON data successfully processed and written to {output_path}")
            return ordered_data

        except json.JSONDecodeError as e:
            print(f"Error decoding JSON from AI response: {e}")

    def doc_to_json(self):
        """
        Main method: Converts the python-docx object into a list of dictionaries to be indexed.
        """
        print(f"Starting document-to-JSON conversion for '{self.doc_name}'...")

        extracted_data_dict = self.extract_data()
        
        ordered_data = []
        for process_key, content in extracted_data_dict.items():
            print(f"\n   Processing section/process key: '{process_key}'")
            if "Metadata" in process_key or "unknown" in process_key.lower() or not content.strip():
                print("Skipping metadata section or empty content.")
                continue

            filename_base = process_key.split('_header_')[-1] if '_header_' in process_key else process_key.replace('_single_process', '')
            safe_filename_base = re.sub(r'[\\/*?:"<>| ]', '_', filename_base)
            max_len = 100 # Max filename length
            safe_filename_base = safe_filename_base[:max_len] if len(safe_filename_base) > max_len else safe_filename_base

            ai_json_result = self.update_json_with_ai(content, process_key)

            if ai_json_result:
                ordered_data.append(self._process_doc(ai_json_result))
            else:
                print(f"AI parsing failed for '{process_key}'. JSON file will not be created.")
                print(f"{self.doc_name} - Section '{process_key}' - AI Parsing Failed")


        print(f"\nDocument-to-list conversion completed for '{self.doc_name}'")
        return ordered_data

import hashlib
from typing import List, Dict

class ProcessHandler:
    def __init__(self, provided_dict):
        """
        Initializes the class with a process dictionary.
        
        Loads the dictionary containing process information.
        Prints information about the loading process and the process name.
        
        Parameters:
            provided_dict: The dictionary from process information
        """
        self.provided_dict = provided_dict

    def generate_process_id(self, process_name: str, short_description: str) -> int:
        """
        Generate a unique integer ID for the process based on its name and short description.
        
        Creates a SHA-256 hash of the combined process name and description,
        then converts it to an integer ID.
        
        Parameters:
            process_name: Name of the process
            short_description: Brief description of the process
            
        Returns:
            String representation of the process ID derived from the hash
        """
        print(f"Generating Process ID")
        print(f"Process Name: {process_name}")
        print(f"Short Description: {short_description}")
        
        content_to_hash = f"{process_name}-{short_description}"
        hashed_content = hashlib.sha256(content_to_hash.encode('utf-8')).hexdigest()
        
        # Convert the hex string to an integer and return only the first 10 digits of the integer
        full_id = int(hashed_content, 16)
        process_id = str(full_id)
        
        print(f"Generated Process ID: {process_id}")
        return process_id

    def generate_step_id(self, process_name: str, step_name: str, step_content: str) -> int:
        """
        Generate a unique integer ID for the step.
        
        Creates a SHA-256 hash of the combined process name, step name, and step content,
        then converts it to an integer ID.
        
        Parameters:
            process_name: Name of the parent process
            step_name: Name of the step
            step_content: Content/description of the step
            
        Returns:
            String representation of the step ID derived from the hash
        """
        print(f"Generating Step ID")
        print(f"Process Name: {process_name}")
        print(f"Step Name: {step_name}")
        
        content_to_hash = f"{process_name}-{step_name}-{step_content}"
        hashed_content = hashlib.sha256(content_to_hash.encode('utf-8')).hexdigest()
        
        # Convert the hex string to an integer and return only the first 10 digits of the integer
        full_id = int(hashed_content, 16)
        step_id = str(full_id)
        
        print(f"Generated Step ID: {step_id}")
        return step_id

    def prepare_core_df_record(self, process_id: int) -> Dict:
        """
        Prepare record for core_df index.
        
        Creates a dictionary containing the main process information
        and a non-LLM summary combining various process attributes.
        
        Parameters:
            process_id: The unique ID for this process
            
        Returns:
            Dictionary containing the core process information formatted for database storage
        """
        print("Preparing Core DataFrame Record")
        
        # Prepare steps information
        steps_info = []
        for step in self.provided_dict.get('steps', []):
            step_text = f"Βήμα {step['step_number']} {step['step_name']}"
            steps_info.append(step_text)

        # Prepare summary
        summary_parts = [
            "Εισαγωγή:", self.provided_dict.get('introduction', ''),
            "Σύντομη περιγραφή:", self.provided_dict.get('short_description', ''),
            "Αναλυτικά βήματα:", "\n".join(steps_info),
            "Οικογένεια προιόντων:", ", ".join(self.provided_dict.get('related_products', [])),
            "Έγγραφα αναφοράς:", ", ".join(self.provided_dict.get('reference_documents', []))
        ]
        non_llm_summary = "\n\n".join(summary_parts)

        # Prepare core record
        core_record = {
            'process_id': process_id,
            'process_name': self.provided_dict.get('process_name', ''),
            'doc_name': self.provided_dict.get('doc_name', '').split('.')[0],
            'domain': self.provided_dict.get('domain', ''),
            'sub_domain': self.provided_dict.get('subdomain', ''),
            'functional_area': self.provided_dict.get('functional_area', ''),
            'functional_subarea': self.provided_dict.get('functional_subarea', ''),
            'process_group': self.provided_dict.get('process_group', ''),
            'process_subgroup': self.provided_dict.get('process_subgroup', ''),
            'reference_documents': ', '.join(self.provided_dict.get('reference_documents', [])),
            'related_products': ', '.join(self.provided_dict.get('related_products', [])),
            'additional_information': self.provided_dict.get('additional_information', ''),
            'non_llm_summary': non_llm_summary.strip()
        }

        print("Core DataFrame Record prepared successfully")
        return core_record

    def prepare_detailed_df_records(self, process_id: int) -> List[Dict]:
        """
        Prepare records for detailed_df index.
        
        Creates a list of dictionaries, each containing information about a step
        in the process, including an introduction record (step 0) and all regular steps.
        
        Parameters:
            process_id: The unique ID for the parent process
            
        Returns:
            List of dictionaries containing detailed step information formatted for database storage
        """
        print("Preparing Detailed DataFrame Records")
        detailed_records = []

        # Generate Process ID
        process_name = self.provided_dict.get('process_name', '')
        short_description = self.provided_dict.get('short_description', '')
        process_id = self.generate_process_id(process_name, short_description)

        # Add Introduction (step 0)
        intro_content = (
            f"Εισαγωγή:\n{self.provided_dict.get('introduction', '')}\n\n"
            f"Σύντομη περιγραφή:\n{self.provided_dict.get('short_description', '')}\n\n"
            f"Οικογένεια προιόντων:\n{', '.join(self.provided_dict.get('related_products', []))}\n\n"
            f"Έγγραφα αναφοράς:\n{', '.join(self.provided_dict.get('reference_documents', []))}"
        )
        
        intro_record = {
            'id': self.generate_step_id(process_name, "Εισαγωγή", intro_content),
            'process_id': process_id,
            'step_number': 0,
            'step_name': "Εισαγωγή",
            'step_content': intro_content.strip(),
            'documents_used': None,
            'systems_used': None
        }
        detailed_records.append(intro_record)

        # Add regular steps
        print(f"Total Steps: {len(self.provided_dict.get('steps', []))}")
        for step in self.provided_dict.get('steps', []):
            step_content = step.get('step_description', '')
            record = {
                'id': self.generate_step_id(process_name, step['step_name'], step_content),
                'process_id': process_id,
                'step_number': int(step['step_number']),
                'step_name': step['step_name'],
                'step_content': step_content,
                'documents_used': ', '.join(step.get('documents_used', [])),
                'systems_used': ', '.join(step.get('systems_used', []))
            }
            detailed_records.append(record)
            print(f"Step {record['step_number']}: {record['step_name']}")

        print("Detailed DataFrame Records prepared successfully")
        return detailed_records

    def prepare_for_upload(self) -> List[Dict]:
        """
        Prepare all records for upload from the JSON data.
        
        Coordinates the generation of process IDs and the preparation
        of both core and detailed records for database upload.
        
        Returns:
            Tuple containing the core record dictionary and a list of detailed record dictionaries
        """
        print("Preparing records for upload")
        
        # Prepare core record
        process_name = self.provided_dict.get('process_name', '')
        short_description = self.provided_dict.get('short_description', '')
        process_id = self.generate_process_id(process_name, short_description)
        core_record = self.prepare_core_df_record(process_id)

        # Prepare detailed records
        detailed_records = self.prepare_detailed_df_records(process_id)

        print("Upload preparation completed")
        # Combine the core record with the detailed records
        return core_record, detailed_records

    # Example usage function with enhanced logging
    def process_dict_for_upload(provided_dict: Dict) -> List[Dict]:
        '''
        Process a Dictionary containing process data and prepare it for database upload.
        
        Creates a ProcessHandler instance to handle the JSON file,
        then prepares both core and detailed records for upload.
        
        Parameters:
            provided_dict: The process' dictionary 
            
        Returns:
            Tuple containing the core record dictionary and a list of detailed record dictionaries
        '''
        document_processor = ProcessHandler(provided_dict)
        core, detail = document_processor.prepare_for_upload()
        
        print("\nCore Record Summary:")
        print(f"Process Name: {core.get('process_name', 'N/A')}")
        print(f"Domain: {core.get('domain', 'N/A')}")
        print(f"Sub-domain: {core.get('sub_domain', 'N/A')}")
        
        print(f"\nDetailed Records:")
        print(f"Total Records: {len(detail)}")
        
        return core, detail

class MultiProcessHandler:
    def __init__(self, dict_list: List[str], client_core, client_detail, service):
        """
        Initializes the class with a list of dictionaries and necessary clients.
        
        Sets up the handler to process multiple JSON files and upload them to Azure Search
        using the provided clients.
        
        Parameters:
            dict_list: List of dictionaries to process
            client_core: Azure Search client for the core index
            client_detail: Azure Search client for the detailed index
            oai_client: Azure OpenAI client for generating embeddings
        """
        self.dict_list = dict_list
        self.client_core = client_core
        self.client_detail = client_detail
        self.oai_client = service.get_AzureOpenAIClient(api_version="2024-05-01-preview")
    
    def process_documents(self) -> List[Dict]:
        """
        Processes multiple documents and returns a list of processed records for each document.
        
        Iterates through each JSON file path, verifies its existence, and uses the ProcessHandler
        to prepare core and detailed records for upload.
        
        Returns:
            List of dictionaries, each containing 'core' and 'detailed' records for a document
            
        Note:
            If a file doesn't exist or an error occurs during processing, the error is logged
            and the function continues with the next file.
        """
        all_records = []

        for i in self.dict_list:
            try:
                document_processor = ProcessHandler(provided_dict=i)
                core_record, detailed_records = document_processor.prepare_for_upload()
                all_records.append({
                    'core': core_record,
                    'detailed': detailed_records
                })
            except Exception as e:
                print(f"Error processing {self.dict_list}: {e}")

        return all_records
    
    def generate_embeddings(self, client: AzureOpenAI, texts: List[str], model: str = 'text-embedding-3-large') -> List[List[float]]:
        """
        Generate embeddings for given texts.
        
        Creates vector embeddings for each text string using the Azure OpenAI embeddings API.
        Returns empty lists for any texts that fail to process or are empty.
        
        Parameters:
            client: Azure OpenAI client instance
            texts: List of text strings to generate embeddings for
            model: Name of the embedding model to use (default: 'text-embedding-3-large')
        
        Returns:
            List of embedding vectors (each a list of floats) corresponding to the input texts
        """

        embeddings = []
        for text in texts:
            if text:
                try:
                    embedding = client.embeddings.create(input=text, model=model).data[0].embedding
                    embeddings.append(embedding)
                except Exception as e:
                    embeddings.append([])
                    print("error")
            else:
                embeddings.append([])
        return embeddings

    def upload_to_azure_index(self, all_records: List[Dict], core_index_name: str, detailed_index_name: str) -> None:
        """
        Uploads the processed records to Azure Search indexes.
        
        Generates embeddings for text fields and uploads the enriched records to Azure Search.
        For core records, creates embeddings for the summary.
        For detailed records, creates embeddings for both step names and step content.
        
        Parameters:
            all_records: List of processed records (each containing 'core' and 'detailed' keys)
            core_index_name: Name of the Azure Search index for core records
            detailed_index_name: Name of the Azure Search index for detailed records
            
        Note:
            This method ensures all IDs are converted to strings before upload
            and handles any errors that occur during the upload process.
            
        Results:
            Records are uploaded to Azure Search if successful
            Error messages are printed to console if upload fails
        """
        
        client_core = self.client_core
        client_detail = self.client_detail

        oai_client = self.oai_client
        
        try:
            for record in all_records:
                # For the core record, generate an embedding for 'non_llm_summary' if it exists.
                if 'non_llm_summary' in record['core']:
                    summary_text = record['core']['non_llm_summary']
                    embeddings = self.generate_embeddings(oai_client, [summary_text])
                    if embeddings and len(embeddings) > 0:
                        # Assign the embedding vector (list of numbers) directly
                        record['core']['embedding_summary'] = embeddings[0]
                
                # For each step record in the detailed part, generate embeddings for step_name and step_content.
                for step in record['detailed']:
                    # Ensure the step id is a string
                    if 'id' in step:
                        step['id'] = str(step['id'])
                    if 'step_name' in step:
                        name_embeddings = self.generate_embeddings(oai_client, [step['step_name']])
                        if name_embeddings and len(name_embeddings) > 0:
                            step['embedding_title'] = name_embeddings[0]
                    if 'step_content' in step:
                        content_embeddings = self.generate_embeddings(oai_client, [step['step_content']])
                        if content_embeddings and len(content_embeddings) > 0:
                            step['embedding_content'] = content_embeddings[0]
                
                record['core']['process_id'] = str(record['core']['process_id'])
                for i in record['detailed']:
                    i['id'] = str(i['id'])

                
                # Now upload the records to the respective Azure Search indexes.
                response_core = client_core.upload_rows(documents=[record['core']])
                response_detail = client_detail.upload_rows(documents=record['detailed'])
                print(f"Successfully uploaded records for {record['core'].get('process_name', 'Unknown')}")
        except Exception as e:
            print(f"Error uploading records: {e}")<|MERGE_RESOLUTION|>--- conflicted
+++ resolved
@@ -1829,7 +1829,6 @@
         print(f"Successfully processed {succeeded_count}/{document_count} documents from  index '{index_name}'")
         return (succeeded_count, document_count)
 
-<<<<<<< HEAD
     def upload_rows( self, documents: List[Dict[str, Any]], index_name: Optional[str] = None ) -> List[azsd._generated.models.IndexingResult]:
         """
         Upload documents to an Azure AI Search index
@@ -1851,8 +1850,7 @@
         # Return the number of successfully uploaded documents
         return result
     
-=======
->>>>>>> 9fac8014
+
     def copy_index_data(self, source_index_name: str, target_index_name: str, fields_to_copy: Optional[List[str]] = None, batch_size: int = 100) -> Tuple[int, int]:
         """
         Copy data from source index to target index, excluding the removed fields
