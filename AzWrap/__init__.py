--- conflicted
+++ resolved
@@ -4,11 +4,7 @@
 """
 
 # Version
-<<<<<<< HEAD
-__version__ = "0.1.3.0"
-=======
 __version__ = "0.1.3"
->>>>>>> 4a60934b
 
 # Identity and Resource Management
 from .wrapper import (
